[package]
name = "avalanche-ops"
version = "0.8.5" # https://crates.io/crates/avalanche-ops
edition = "2021"
rust-version = "1.70"
publish = true
description = "avalanche-ops spec"
repository = "https://github.com/ava-labs/avalanche-ops"
readme = "README.md"
license = "Apache-2.0"

[dependencies]
<<<<<<< HEAD
avalanche-types = { version = "0.0.397", features = ["avalanchego"] } # https://crates.io/crates/avalanche-types
aws-manager = { version = "0.28.26", features = ["ec2", "sts"] } # https://github.com/gyuho/aws-manager/tags
=======
avalanche-types = { version = "0.0.395", features = ["avalanchego"] } # https://crates.io/crates/avalanche-types
aws-manager = { version = "0.28.15", features = ["ec2", "sts"] } # https://github.com/gyuho/aws-manager/tags
>>>>>>> 1631a68a
compress-manager = "0.0.10"
dir-manager = "0.0.1"
env_logger = "0.10.0"
id-manager = "0.0.3"
log = "0.4.18"
prefix-manager = "0.0.2"
primitive-types = { version = "0.12.1", features = ["impl-serde"], optional = false } # https://crates.io/crates/primitive-types
prometheus-manager = "0.0.30"
public-ip = "0.2.2"
random-manager = "0.0.5"
rust-embed = "6.6.1"
serde = { version = "1.0.163", features = ["derive"] }
serde_json = "1.0.96" # https://github.com/serde-rs/json/releases
serde_with = { version = "3.0.0", features = ["hex"] }
serde_yaml = "0.9.21" # https://github.com/dtolnay/serde-yaml/releases

[dev-dependencies]
hex = "0.4.3"
tempfile = "3.5.0"<|MERGE_RESOLUTION|>--- conflicted
+++ resolved
@@ -10,13 +10,8 @@
 license = "Apache-2.0"
 
 [dependencies]
-<<<<<<< HEAD
 avalanche-types = { version = "0.0.397", features = ["avalanchego"] } # https://crates.io/crates/avalanche-types
 aws-manager = { version = "0.28.26", features = ["ec2", "sts"] } # https://github.com/gyuho/aws-manager/tags
-=======
-avalanche-types = { version = "0.0.395", features = ["avalanchego"] } # https://crates.io/crates/avalanche-types
-aws-manager = { version = "0.28.15", features = ["ec2", "sts"] } # https://github.com/gyuho/aws-manager/tags
->>>>>>> 1631a68a
 compress-manager = "0.0.10"
 dir-manager = "0.0.1"
 env_logger = "0.10.0"
