--- conflicted
+++ resolved
@@ -6,11 +6,7 @@
 
 [dependencies]
 avalanche-types = { version = "0.0.395", features = ["jsonrpc_client", "wallet", "wallet_evm", "kms_aws"] } # https://crates.io/crates/avalanche-types
-<<<<<<< HEAD
 aws-manager = { version = "0.28.26", features = ["kms", "sts"] } # https://github.com/gyuho/aws-manager/tags
-=======
-aws-manager = { version = "0.28.15", features = ["kms", "sts"] } # https://github.com/gyuho/aws-manager/tags
->>>>>>> 1631a68a
 clap = { version = "4.3.0", features = ["cargo", "derive"] } # https://github.com/clap-rs/clap/releases
 crossterm = "0.26.1"
 dialoguer = "0.10.4"
