use std::{
    collections::{BTreeMap, HashMap},
    env,
    fs::File,
    io::{self, stdout, BufReader, Error, ErrorKind, Read},
    os::unix::fs::PermissionsExt,
    path::Path,
    str::FromStr,
    sync::{
        atomic::{AtomicBool, Ordering},
        Arc,
    },
};

mod dev_machine;

use avalanche_ops::dev_machine_artifacts;
use avalanche_types::{
    ids, jsonrpc::client::health as jsonrpc_client_health,
    jsonrpc::client::info as jsonrpc_client_info,
    key, subnet, units, wallet,
};
use aws_manager::{
    self, cloudformation, ec2,
    kms::{self, envelope},
    s3, ssm, sts,
};
use aws_sdk_ssm::types::CommandInvocationStatus;
use aws_sdk_cloudformation::types::{Capability, OnFailure, Parameter, StackStatus, Tag};
use aws_sdk_ec2::types::Address;
use clap::{value_parser, Arg, Command};
use crossterm::{
    execute,
    style::{Color, Print, ResetColor, SetForegroundColor},
};
use dialoguer::{theme::ColorfulTheme, Select};
use serde::{Deserialize, Serialize};
use tokio::time::{sleep, Duration};

use crate::apply::dev_machine::validate_path;

pub const NAME: &str = "apply";

pub fn command() -> Command {
    Command::new(NAME)
        .about("Applies/creates resources based on configuration")
        .arg(
            Arg::new("LOG_LEVEL")
                .long("log-level")
                .short('l')
                .help("Sets the log level")
                .required(false)
                .num_args(1)
                .value_parser(["debug", "info"])
                .default_value("info"),
        )
        .arg(
            Arg::new("SPEC_FILE_PATH")
                .long("spec-file-path")
                .short('s')
                .help("The spec file to load and update")
                .required(true)
                .num_args(1),
        )
        .arg(
            Arg::new("SKIP_PROMPT")
                .long("skip-prompt")
                .short('s')
                .help("Skips prompt mode")
                .required(false)
                .num_args(0),
        )
        .arg(
            Arg::new("S3_REGION")
                .long("s3-region")
                .help("Sets the AWS S3 region")
                .required(true)
                .num_args(1)
                .default_value("us-west-2"),
        )
        .arg(
            Arg::new("S3_BUCKET")
                .long("s3-bucket")
                .help("Sets the S3 bucket")
                .required(true)
                .num_args(1),
        )
        .arg(
            Arg::new("S3_KEY_PREFIX")
                .long("s3-key-prefix")
                .help("Sets the S3 key prefix for all artifacts")
                .required(true)
                .num_args(1),
        )
        .arg(
            Arg::new("S3_UPLOAD_TIMEOUT")
                .long("s3-upload-timeout")
                .help("Sets the S3 upload timeout in seconds (default 30)")
                .required(false)
                .num_args(1)
                .value_parser(value_parser!(u64))
                .default_value("30")
        )
        .arg(
            Arg::new("CHAIN_RPC_URL")
                .long("chain-rpc-url")
                .help("Sets the P-chain or Avalanche RPC endpoint")
                .required(true)
                .num_args(1),
        )
        .arg(
            Arg::new("KEY")
                .long("key")
                .help("Sets the key Id (if hotkey, use private key in hex format)")
                .required(true)
                .num_args(1),
        )
        .arg(
            Arg::new("PRIMARY_NETWORK_VALIDATE_PERIOD_IN_DAYS") 
                .long("primary-network-validate-period-in-days")
                .help("Sets the number of days to validate primary network")
                .required(false)
                .num_args(1)
                .value_parser(value_parser!(u64))
                .default_value("16"),
        )
        .arg(
            Arg::new("SUBNET_VALIDATE_PERIOD_IN_DAYS") // TODO: use float
                .long("subnet-validate-period-in-days")
                .help("Sets the number of days to validate/stake the subnet (default 14 since primary network default validate period is 16-day in avalanche-types)")
                .required(false)
                .num_args(1)
                .value_parser(value_parser!(u64))
                .default_value("14"),
        )
        .arg(
            Arg::new("STAKING_AMOUNT_IN_AVAX")
                .long("staking-amount-in-avax")
                .help(
                    "Sets the staking amount in P-chain AVAX (not in nAVAX) for primary network validator",
                )
                .required(false)
                .num_args(1)
                .value_parser(value_parser!(u64))
                .default_value("2000"),
        )
        .arg(
            Arg::new("SUBNET_CONFIG_LOCAL_PATH")
                .long("subnet-config-local-path")
                .help("Subnet configuration local file path")
                .required(false)
                .num_args(1),
        )
        .arg(
            Arg::new("SUBNET_CONFIG_S3_KEY")
                .long("subnet-config-s3-key")
                .help("Sets the S3 key for the subnet config (if empty, default to local file name)")
                .required(false)
                .default_value("subnet-config.json")
                .num_args(1),
        )
        .arg(
            Arg::new("SUBNET_CONFIG_REMOTE_PATH")
                .long("subnet-config-remote-dir")
                .help("Subnet configuration remote file path")
                .required(false)
                .num_args(1),
        )
        .arg(
            Arg::new("VM_BINARY_LOCAL_PATH")
                .long("vm-binary-local-path")
                .help("VM binary local file path")
                .required(true)
                .num_args(1),
        )
        .arg(
            Arg::new("VM_BINARY_S3_KEY")
                .long("vm-binary-s3-key")
                .help("Sets the S3 key for the Vm binary (if empty, default to local file name)")
                .required(false)
                .num_args(1),
        )
        .arg(
            Arg::new("VM_BINARY_REMOTE_DIR")
                .long("vm-binary-remote-dir")
                .help("Plugin dir for VM binaries")
                .required(true)
                .num_args(1),
        )
        .arg(
            Arg::new("VM_ID")
                .long("vm-id")
                .help("Sets the 32-byte Vm Id for the Vm binary (if empty, converts chain name to Id)")
                .required(false)
                .num_args(1),
        )
        .arg(
            Arg::new("CHAIN_NAME")
                .long("chain-name")
                .help("Sets the chain name")
                .required(true)
                .num_args(1),
        )
        .arg(
            Arg::new("CHAIN_GENESIS_PATH")
                .long("chain-genesis-path")
                .help("Chain genesis file path")
                .required(true)
                .num_args(1),
        )
        .arg(
            Arg::new("CHAIN_CONFIG_LOCAL_PATH")
                .long("chain-config-local-path")
                .help("Chain configuration local file path")
                .required(false)
                .num_args(1),
        )
        .arg(
            Arg::new("CHAIN_CONFIG_S3_KEY")
                .long("chain-config-s3-key")
                .help("Sets the S3 key for the subnet chain config (if empty, default to local file name)")
                .required(false)
                .default_value("subnet-chain-config.json")
                .num_args(1),
        )
        .arg(
            Arg::new("CHAIN_CONFIG_REMOTE_PATH")
                .long("chain-config-remote-dir")
                .help("Chain configuration remote file path")
                .required(false)
                .num_args(1),
        )
        .arg(
            Arg::new("AVALANCHEGO_CONFIG_REMOTE_PATH")
                .long("avalanchego-config-remote-path")
                .help("avalanchego config remote file path")
                .required(true)
                .num_args(1),
        )
        .arg(
            Arg::new("SSM_DOCS")
                .long("ssm-docs")
                .help("Sets the hash map of AWS region to SSM document name for subnet and chain install (see avalanche-ops/src/aws/cfn-templates/ssm_install_subnet_chain.yaml)")
                .required(false)
                .value_parser(HashMapStringToStringParser {})
                .num_args(1),
        )
        .arg(
            Arg::new("TARGET_NODES")
                .long("target-nodes")
                .help("Sets the hash map of node Id to the corresponding EC2 region, and instance Id in JSON format")
                .required(false)
                .value_parser(HashMapStringToRegionInstanceIdParser {})
                .num_args(1),
        )
        .arg(
            Arg::new("PROFILE_NAME")
                .long("profile-name")
                .help("Sets the AWS credential profile name for API calls/endpoints")
                .required(false)
                .default_value("default")
                .num_args(1),
        )
}

// 50-minute
const MAX_WAIT_SECONDS: u64 = 50 * 60;

#[derive(Debug, Serialize, Deserialize, Eq, PartialEq, Clone)]
pub struct Flags {
    pub log_level: String,

    pub skip_prompt: bool,
    pub spec_file_path: String,

    pub s3_region: String,
    pub s3_bucket: String,
    pub s3_key_prefix: String,
    pub s3_upload_timeout: u64,

    pub chain_rpc_url: String,
    pub key: String,

    pub primary_network_validate_period_in_days: u64,
    pub subnet_validate_period_in_days: u64,
    pub staking_amount_in_avax: u64,

    pub subnet_config_local_path: String,
    pub subnet_config_remote_dir: String,

    pub vm_binary_local_path: String,
    pub vm_binary_remote_dir: String,
    pub vm_id: String,
    pub chain_name: String,
    pub chain_genesis_path: String,

    pub chain_config_local_path: String,
    pub chain_config_remote_dir: String,

    pub avalanchego_config_remote_path: String,

    pub ssm_docs: HashMap<String, String>,
    pub target_nodes: HashMap<String, avalanche_ops::aws::spec::RegionMachineId>,
    pub profile_name: String,
}

// pub async fn execute(log_level: &str, spec_file_path: &str, skip_prompt: bool) -> io::Result<()> {
pub async fn execute(opts: Flags) -> io::Result<()> {
    // ref. <https://github.com/env-logger-rs/env_logger/issues/47>
    env_logger::init_from_env(
        env_logger::Env::default().filter_or(env_logger::DEFAULT_FILTER_ENV, opts.log_level),
    );

    let mut spec =
        avalanche_ops::aws::spec::Spec::load(opts.spec_file_path).expect("failed to load spec");
    spec.validate()?;

    let default_shared_config = aws_manager::load_config(
        Some(spec.resource.regions[0].clone()),
        Some(spec.profile_name.clone()),
        Some(Duration::from_secs(30)),
    )
    .await;

    let sts_manager = sts::Manager::new(&default_shared_config);
    let current_identity = sts_manager.get_identity().await.unwrap();

    // validate identity
    if !spec.resource.identity.user_id.is_empty() {
        // AWS calls must be made from the same caller
        if spec.resource.identity.user_id != current_identity.user_id {
            log::warn!(
                "config identity {:?} != currently loaded identity {:?}",
                spec.resource.identity,
                current_identity
            );
        }
    } else {
        spec.resource.identity = current_identity;
    }

    // set defaults based on ID
    for (region, r) in spec.resource.regional_resources.clone().iter() {
        let mut regional_resource = r.clone();

        if regional_resource.ec2_key_name.is_empty() {
            regional_resource.ec2_key_name = format!("{}-ec2-key", spec.id);
        }
        if regional_resource.cloudformation_ec2_instance_role.is_none() {
            regional_resource.cloudformation_ec2_instance_role = Some(
                avalanche_ops::aws::spec::StackName::Ec2InstanceRole(
                    spec.id.clone(),
                    region.clone(),
                )
                .encode(),
            );
        }
        if regional_resource.cloudformation_vpc.is_none() {
            regional_resource.cloudformation_vpc =
                Some(avalanche_ops::aws::spec::StackName::Vpc(spec.id.clone()).encode());
        }

        let regional_machine = spec.machine.regional_machines.get(region).unwrap();

        // DON'T "spec.regional_resource.cloudformation_asg_anchor_nodes.is_none()"
        // in case we edit anchor node size after default spec generation
        if spec.avalanchego_config.is_custom_network() {
            let anchor_nodes = regional_machine.anchor_nodes.unwrap_or(0);
            let mut asg_names = Vec::new();
            for i in 0..anchor_nodes {
                let asg_name =
                    format!("{}-anchor-{}-{:02}", spec.id, spec.machine.arch_type, i + 1);
                asg_names.push(asg_name);
            }
            regional_resource.cloudformation_asg_anchor_nodes = Some(asg_names);
        }

        // DON'T "spec.regional_resource.cloudformation_asg_non_anchor_nodes.is_none()"
        // in case we edit non-anchor node size after default spec generation
        let non_anchor_nodes = regional_machine.non_anchor_nodes;
        let mut asg_names = Vec::new();
        for i in 0..non_anchor_nodes {
            let asg_name = format!(
                "{}-non-anchor-{}-{:02}",
                spec.id,
                spec.machine.arch_type,
                i + 1
            );
            asg_names.push(asg_name);
        }
        regional_resource.cloudformation_asg_non_anchor_nodes = Some(asg_names);

        // just create these no matter what for simplification
        regional_resource.cloudformation_ssm_install_subnet_chain = Some(
            avalanche_ops::aws::spec::StackName::SsmInstallSubnetChain(spec.id.clone()).encode(),
        );

        spec.resource
            .regional_resources
            .insert(region.clone(), regional_resource);
        spec.sync(opts.spec_file_path)?;
    }

    execute!(
        stdout(),
        SetForegroundColor(Color::Blue),
        Print(format!("\nLoaded Spec: '{}'\n", opts.spec_file_path)),
        ResetColor
    )?;
    let spec_contents = spec.encode_yaml()?;
    println!("{}\n", spec_contents);

    if !opts.skip_prompt {
        let options = &[
            "No, I am not ready to create resources.",
            "Yes, let's create resources.",
        ];
        let selected = Select::with_theme(&ColorfulTheme::default())
            .with_prompt("Select your 'apply' option")
            .items(&options[..])
            .default(0)
            .interact()
            .unwrap();
        if selected == 0 {
            return Ok(());
        }
    }

    let exec_path = env::current_exe().expect("unexpected None current_exe");
    let exec_parent_dir = exec_path.parent().expect("unexpected None parent");
    let exec_parent_dir = exec_parent_dir.display().to_string();

    log::info!("creating resources (with spec path {})", opts.spec_file_path);
    let default_s3_manager = s3::Manager::new(&default_shared_config);

    let term = Arc::new(AtomicBool::new(false));
    signal_hook::flag::register(signal_hook::consts::SIGINT, Arc::clone(&term))
        .expect("failed to register os signal");

    execute!(
        stdout(),
        SetForegroundColor(Color::Green),
        Print("\n\n\nSTEP: create S3 buckets\n"),
        ResetColor
    )?;
    default_s3_manager
        .create_bucket(&spec.resource.s3_bucket)
        .await
        .unwrap();
    let mut days_to_prefixes = HashMap::new();
    days_to_prefixes.insert(
        3,
        vec![format!("{}/install-subnet-chain/ssm-output-logs", spec.id)],
    );
    default_s3_manager
        .put_bucket_object_expire_configuration(&spec.resource.s3_bucket, days_to_prefixes)
        .await
        .unwrap();

    // set before we update "upload_artifacts"
    let avalanched_download_source = if let Some(v) = &spec.upload_artifacts {
        if v.avalanched_local_bin.is_empty() {
            "github"
        } else {
            "s3"
        }
    } else {
        "github"
    };
    if let Some(v) = &spec.upload_artifacts {
        sleep(Duration::from_secs(1)).await;
        execute!(
            stdout(),
            SetForegroundColor(Color::Green),
            Print("\n\n\nSTEP: upload artifacts to S3 bucket\n"),
            ResetColor
        )?;

        if !v.avalanched_local_bin.is_empty() && Path::new(&v.avalanched_local_bin).exists() {
            // don't compress since we need to download this in user data
            // while instance bootstrapping
            default_s3_manager
                .put_object_with_retries(
                    &v.avalanched_local_bin,
                    &spec.resource.s3_bucket,
                    &avalanche_ops::aws::spec::StorageNamespace::AvalanchedAwsBin(spec.id.clone())
                        .encode(),
                    Duration::from_secs(10),
                    Duration::from_millis(300),
                )
                .await
                .expect("failed put_object upload_artifacts.avalanched_bin");
        } else {
            log::info!(
                "skipping uploading avalanched_bin, will be downloaded on remote machines..."
            );
        }

        if !v.aws_volume_provisioner_local_bin.is_empty()
            && Path::new(&v.aws_volume_provisioner_local_bin).exists()
        {
            // don't compress since we need to download this in user data
            // while instance bootstrapping

            default_s3_manager
                .put_object_with_retries(
                    &v.aws_volume_provisioner_local_bin,
                    &spec.resource.s3_bucket,
                    &avalanche_ops::aws::spec::StorageNamespace::AwsVolumeProvisionerBin(
                        spec.id.clone(),
                    )
                    .encode(),
                    Duration::from_secs(10),
                    Duration::from_millis(300),
                )
                .await
                .expect("failed put_object upload_artifacts.aws_volume_provisioner_bin");
        } else {
            log::info!("skipping uploading aws_volume_provisioner_bin, will be downloaded on remote machines...");
        }

        if !v.aws_ip_provisioner_local_bin.is_empty()
            && Path::new(&v.aws_ip_provisioner_local_bin).exists()
        {
            // don't compress since we need to download this in user data
            // while instance bootstrapping

            default_s3_manager
                .put_object_with_retries(
                    &v.aws_ip_provisioner_local_bin,
                    &spec.resource.s3_bucket,
                    &avalanche_ops::aws::spec::StorageNamespace::AwsIpProvisionerBin(
                        spec.id.clone(),
                    )
                    .encode(),
                    Duration::from_secs(10),
                    Duration::from_millis(300),
                )
                .await
                .expect("failed put_object upload_artifacts.aws_ip_provisioner_bin");
        } else {
            log::info!(
                "skipping uploading aws_ip_provisioner_bin, will be downloaded on remote machines..."
            );
        }

        if !v.avalanche_telemetry_cloudwatch_local_bin.is_empty()
            && Path::new(&v.avalanche_telemetry_cloudwatch_local_bin).exists()
        {
            // don't compress since we need to download this in user data
            // while instance bootstrapping

            default_s3_manager
                .put_object_with_retries(
                    &v.avalanche_telemetry_cloudwatch_local_bin,
                    &spec.resource.s3_bucket,
                    &avalanche_ops::aws::spec::StorageNamespace::AvalancheTelemetryCloudwatchBin(
                        spec.id.clone(),
                    )
                    .encode(),
                    Duration::from_secs(10),
                    Duration::from_millis(300),
                )
                .await
                .expect("failed put_object upload_artifacts.avalanche_telemetry_cloudwatch_bin");
        } else {
            log::info!(
                "skipping uploading avalanche_telemetry_cloudwatch_bin, will be downloaded on remote machines..."
            );
        }

        if !v.avalanchego_local_bin.is_empty() && Path::new(&v.avalanchego_local_bin).exists() {
            // upload without compression first
            default_s3_manager
                .put_object_with_retries(
                    &v.avalanchego_local_bin,
                    &spec.resource.s3_bucket,
                    &avalanche_ops::aws::spec::StorageNamespace::AvalancheGoBin(spec.id.clone())
                        .encode(),
                    Duration::from_secs(10),
                    Duration::from_millis(300),
                )
                .await
                .expect("failed put_object avalanchego_bin");
        } else {
            log::info!(
                "skipping uploading avalanchego_bin, will be downloaded on remote machines..."
            );
        }

        execute!(
            stdout(),
            SetForegroundColor(Color::Green),
            Print("\n\n\nSTEP: uploading metrics rules\n"),
            ResetColor
        )?;
        default_s3_manager
            .put_object_with_retries(
                &v.prometheus_metrics_rules_file_path,
                &spec.resource.s3_bucket,
                &avalanche_ops::aws::spec::StorageNamespace::MetricsRules(spec.id.clone()).encode(),
                Duration::from_secs(10),
                Duration::from_millis(300),
            )
            .await
            .unwrap();

        // do not reset, we need this in case we need rerun
        // spec.upload_artifacts = None;

        spec.sync(opts.spec_file_path)?;
        default_s3_manager
<<<<<<< HEAD
            .put_object(
                opts.spec_file_path,
=======
            .put_object_with_retries(
                spec_file_path,
>>>>>>> e8258ea0
                &spec.resource.s3_bucket,
                &avalanche_ops::aws::spec::StorageNamespace::ConfigFile(spec.id.clone()).encode(),
                Duration::from_secs(10),
                Duration::from_millis(300),
            )
            .await
            .expect("failed put_object ConfigFile");
    } else {
        log::info!("skipping uploading artifacts...");
    }

    for (region, r) in spec.resource.regional_resources.clone().iter() {
        let mut regional_resource = r.clone();

        let regional_shared_config = aws_manager::load_config(
            Some(region.clone()),
            Some(spec.profile_name.clone()),
            Some(Duration::from_secs(30)),
        )
        .await;
        let regional_kms_manager = kms::Manager::new(&regional_shared_config);

        sleep(Duration::from_secs(1)).await;
        execute!(
            stdout(),
            SetForegroundColor(Color::Green),
            Print(format!(
                "\n\n\nSTEP: create KMS encrypt key in '{region}'\n"
            )),
            ResetColor
        )?;
        if regional_resource
            .kms_symmetric_default_encrypt_key
            .is_none()
        {
            let key = regional_kms_manager
                .create_symmetric_default_key(format!("{}-kms-key", spec.id).as_str(), false)
                .await
                .unwrap();

            regional_resource.kms_symmetric_default_encrypt_key =
                Some(avalanche_ops::aws::spec::KmsKey {
                    id: key.id,
                    arn: key.arn,
                });
            spec.sync(opts.spec_file_path)?;
            default_s3_manager
<<<<<<< HEAD
                .put_object(
                    opts.spec_file_path,
=======
                .put_object_with_retries(
                    spec_file_path,
>>>>>>> e8258ea0
                    &spec.resource.s3_bucket,
                    &avalanche_ops::aws::spec::StorageNamespace::ConfigFile(spec.id.clone())
                        .encode(),
                    Duration::from_secs(10),
                    Duration::from_millis(300),
                )
                .await
                .unwrap();
        } else {
            log::info!("skipping creating KMS default encrypt key");
        }

        let regional_envelope_manager = envelope::Manager::new(
            &regional_kms_manager,
            regional_resource
                .kms_symmetric_default_encrypt_key
                .clone()
                .unwrap()
                .id,
            "avalanche-ops".to_string(),
        );

        if spec.enable_ssh && !Path::new(&regional_resource.ec2_key_path).exists() {
            execute!(
                stdout(),
                SetForegroundColor(Color::Green),
                Print(format!("\n\n\nSTEP: create EC2 key pair in '{region}'\n")),
                ResetColor
            )?;

            let regional_ec2_manager = ec2::Manager::new(&regional_shared_config);
            let ec2_key_path = regional_resource.ec2_key_path.clone();
            regional_ec2_manager
                .create_key_pair(&regional_resource.ec2_key_name, ec2_key_path.as_str())
                .await
                .unwrap();

            let tmp_compressed_path =
                random_manager::tmp_path(15, Some(compress_manager::Encoder::Zstd(3).ext()))
                    .unwrap();
            compress_manager::pack_file(
                ec2_key_path.as_str(),
                &tmp_compressed_path,
                compress_manager::Encoder::Zstd(3),
            )
            .unwrap();

            let tmp_encrypted_path = random_manager::tmp_path(15, Some(".zstd.encrypted")).unwrap();
            regional_envelope_manager
                .seal_aes_256_file(&tmp_compressed_path, &tmp_encrypted_path)
                .await
                .unwrap();

            default_s3_manager
                .put_object_with_retries(
                    &tmp_encrypted_path,
                    &spec.resource.s3_bucket,
                    &avalanche_ops::aws::spec::StorageNamespace::Ec2AccessKeyCompressedEncrypted(
                        spec.id.clone(),
                    )
                    .encode(),
                    Duration::from_secs(10),
                    Duration::from_millis(300),
                )
                .await
                .unwrap();

            default_s3_manager
<<<<<<< HEAD
                .put_object(
                    opts.spec_file_path,
=======
                .put_object_with_retries(
                    spec_file_path,
>>>>>>> e8258ea0
                    &spec.resource.s3_bucket,
                    &avalanche_ops::aws::spec::StorageNamespace::ConfigFile(spec.id.clone())
                        .encode(),
                    Duration::from_secs(10),
                    Duration::from_millis(300),
                )
                .await
                .unwrap();
        } else {
            log::warn!("skipped creating EC2 key pair");
        }

        spec.resource
            .regional_resources
            .insert(region.clone(), regional_resource);
    }

    for (region, r) in spec.resource.regional_resources.clone().iter() {
        let regional_resource = r.clone();

        let regional_shared_config = aws_manager::load_config(
            Some(region.clone()),
            Some(spec.profile_name.clone()),
            Some(Duration::from_secs(30)),
        )
        .await;
        let regional_cloudformation_manager = cloudformation::Manager::new(&regional_shared_config);

        execute!(
            stdout(),
            SetForegroundColor(Color::Green),
            Print(format!(
                "\n\n\nSTEP: creating EC2 instance role in the region '{region}'\n"
            )),
            ResetColor
        )?;
        if regional_resource
            .cloudformation_ec2_instance_profile_arn
            .is_none()
        {
            let ec2_instance_role_tmpl =
                avalanche_ops::aws::artifacts::ec2_instance_role_yaml().unwrap();
            let ec2_instance_role_stack_name = regional_resource
                .cloudformation_ec2_instance_role
                .clone()
                .unwrap();

            let role_params = Vec::from([
                build_param("RoleName", format!("{}-{region}-role", &spec.id).as_str()),
                build_param(
                    "RoleProfileName",
                    format!("{}-{region}-role-profile", &spec.id).as_str(),
                ),
                build_param("Id", &spec.id),
                build_param(
                    "KmsKeyArn",
                    &regional_resource
                        .kms_symmetric_default_encrypt_key
                        .clone()
                        .unwrap()
                        .arn,
                ),
                build_param("S3BucketName", &spec.resource.s3_bucket),
            ]);
            regional_cloudformation_manager
                .create_stack(
                    ec2_instance_role_stack_name.as_str(),
                    Some(vec![Capability::CapabilityNamedIam]),
                    OnFailure::Delete,
                    &ec2_instance_role_tmpl,
                    Some(Vec::from([Tag::builder()
                        .key("KIND")
                        .value("avalanche-ops")
                        .build()])),
                    Some(role_params),
                )
                .await
                .unwrap();

            log::info!("waiting for IAM creation...");
            sleep(Duration::from_secs(10)).await;
        } else {
            log::info!("skipping creating IAM EC2 instance role (already exists)")
        }
    }

    for (region, r) in spec.resource.regional_resources.clone().iter() {
        let mut regional_resource = r.clone();

        let regional_shared_config = aws_manager::load_config(
            Some(region.clone()),
            Some(spec.profile_name.clone()),
            Some(Duration::from_secs(30)),
        )
        .await;
        let regional_cloudformation_manager = cloudformation::Manager::new(&regional_shared_config);

        if regional_resource
            .cloudformation_ec2_instance_profile_arn
            .is_none()
        {
            execute!(
                stdout(),
                SetForegroundColor(Color::Green),
                Print(format!(
                    "\n\n\nSTEP: polling EC2 instance role in the region '{region}'\n"
                )),
                ResetColor
            )?;

            let ec2_instance_role_stack_name = regional_resource
                .cloudformation_ec2_instance_role
                .clone()
                .unwrap();

            let stack = regional_cloudformation_manager
                .poll_stack(
                    ec2_instance_role_stack_name.as_str(),
                    StackStatus::CreateComplete,
                    Duration::from_secs(500),
                    Duration::from_secs(30),
                )
                .await
                .unwrap();

            for o in stack.outputs.unwrap() {
                let k = o.output_key.unwrap();
                let v = o.output_value.unwrap();
                log::info!("stack output key=[{}], value=[{}]", k, v,);
                if k.eq("InstanceProfileArn") {
                    regional_resource.cloudformation_ec2_instance_profile_arn = Some(v)
                }
            }

            spec.resource
                .regional_resources
                .insert(region.clone(), regional_resource);
            spec.sync(opts.spec_file_path)?;
            default_s3_manager
<<<<<<< HEAD
                .put_object(
                    opts.spec_file_path,
=======
                .put_object_with_retries(
                    spec_file_path,
>>>>>>> e8258ea0
                    &spec.resource.s3_bucket,
                    &avalanche_ops::aws::spec::StorageNamespace::ConfigFile(spec.id.clone())
                        .encode(),
                    Duration::from_secs(10),
                    Duration::from_millis(300),
                )
                .await
                .unwrap();
        } else {
            log::info!("skipping polling IAM EC2 instance role status (already exists)")
        }
    }

    for (region, r) in spec.resource.regional_resources.clone().iter() {
        let regional_resource = r.clone();

        let regional_shared_config = aws_manager::load_config(
            Some(region.clone()),
            Some(spec.profile_name.clone()),
            Some(Duration::from_secs(30)),
        )
        .await;
        let regional_cloudformation_manager = cloudformation::Manager::new(&regional_shared_config);

        execute!(
            stdout(),
            SetForegroundColor(Color::Green),
            Print(format!(
                "\n\n\nSTEP: creating a VPC in the region '{region}'\n"
            )),
            ResetColor
        )?;
        if regional_resource.cloudformation_vpc_id.is_none()
            && regional_resource
                .cloudformation_vpc_security_group_id
                .is_none()
            && regional_resource
                .cloudformation_vpc_public_subnet_ids
                .is_none()
        {
            let vpc_tmpl = avalanche_ops::aws::artifacts::vpc_yaml().unwrap();
            let vpc_stack_name = regional_resource.cloudformation_vpc.clone().unwrap();
            let vpc_params = Vec::from([
                build_param("Id", &spec.id),
                build_param("UserId", &spec.resource.identity.user_id),
                build_param("VpcCidr", "10.0.0.0/16"),
                build_param("PublicSubnetCidr1", "10.0.64.0/19"),
                build_param("PublicSubnetCidr2", "10.0.128.0/19"),
                build_param("PublicSubnetCidr3", "10.0.192.0/19"),
                build_param(
                    "UserDefinedPort",
                    &spec.resource.user_defined_port.to_string(),
                ),
                build_param("SshPortIngressIpv4Range", &spec.resource.ingress_ipv4_cidr),
                build_param("HttpPortIngressIpv4Range", &spec.resource.ingress_ipv4_cidr),
                build_param(
                    "UserDefinedPortIngressIpv4Range",
                    &spec.resource.user_defined_ipv4_cidr,
                ),
                build_param("StakingPortIngressIpv4Range", "0.0.0.0/0"),
                build_param(
                    "StakingPort",
                    format!("{}", spec.avalanchego_config.staking_port).as_str(),
                ),
                build_param(
                    "HttpPort",
                    format!("{}", spec.avalanchego_config.http_port).as_str(),
                ),
            ]);
            regional_cloudformation_manager
                .create_stack(
                    vpc_stack_name.as_str(),
                    None,
                    OnFailure::Delete,
                    &vpc_tmpl,
                    Some(Vec::from([Tag::builder()
                        .key("KIND")
                        .value("avalanche-ops")
                        .build()])),
                    Some(vpc_params),
                )
                .await
                .expect("failed create_stack for VPC");

            log::info!("waiting for VPC creation...");
            sleep(Duration::from_secs(10)).await;
        } else {
            log::info!("skipping creating VPC (already exists)")
        }
    }

    for (region, r) in spec.resource.regional_resources.clone().iter() {
        let mut regional_resource = r.clone();

        let regional_shared_config = aws_manager::load_config(
            Some(region.clone()),
            Some(spec.profile_name.clone()),
            Some(Duration::from_secs(30)),
        )
        .await;
        let regional_cloudformation_manager = cloudformation::Manager::new(&regional_shared_config);

        if regional_resource.cloudformation_vpc_id.is_none()
            && regional_resource
                .cloudformation_vpc_security_group_id
                .is_none()
            && regional_resource
                .cloudformation_vpc_public_subnet_ids
                .is_none()
        {
            execute!(
                stdout(),
                SetForegroundColor(Color::Green),
                Print(format!(
                    "\n\n\nSTEP: polling a VPC in the region '{region}'\n"
                )),
                ResetColor
            )?;

            let vpc_stack_name = regional_resource.cloudformation_vpc.clone().unwrap();
            let stack = regional_cloudformation_manager
                .poll_stack(
                    vpc_stack_name.as_str(),
                    StackStatus::CreateComplete,
                    Duration::from_secs(300),
                    Duration::from_secs(30),
                )
                .await
                .expect("failed poll_stack for VPC");

            for o in stack.outputs.unwrap() {
                let k = o.output_key.unwrap();
                let v = o.output_value.unwrap();
                log::info!("stack output key=[{}], value=[{}]", k, v,);
                if k.eq("VpcId") {
                    regional_resource.cloudformation_vpc_id = Some(v);
                    continue;
                }
                if k.eq("SecurityGroupId") {
                    regional_resource.cloudformation_vpc_security_group_id = Some(v);
                    continue;
                }
                if k.eq("DevMachineSecurityGroupId") {
                    regional_resource.cloudformation_dev_machine_security_group_id = Some(v);
                    continue;
                }
                if k.eq("PublicSubnetIds") {
                    let splits: Vec<&str> = v.split(',').collect();
                    let mut pub_subnets: Vec<String> = vec![];
                    for s in splits {
                        log::info!("public subnet {}", s);
                        pub_subnets.push(String::from(s));
                    }
                    regional_resource.cloudformation_vpc_public_subnet_ids = Some(pub_subnets);
                }
            }

            spec.resource
                .regional_resources
                .insert(region.clone(), regional_resource);
            spec.sync(opts.spec_file_path)?;
            default_s3_manager
<<<<<<< HEAD
                .put_object(
                    opts.spec_file_path,
=======
                .put_object_with_retries(
                    spec_file_path,
>>>>>>> e8258ea0
                    &spec.resource.s3_bucket,
                    &avalanche_ops::aws::spec::StorageNamespace::ConfigFile(spec.id.clone())
                        .encode(),
                    Duration::from_secs(10),
                    Duration::from_millis(300),
                )
                .await
                .unwrap();
        } else {
            log::info!("skipping polling VPC")
        }
    }

    let mut created_nodes: Vec<avalanche_ops::aws::spec::Node> = Vec::new();
    let mut region_to_common_asg_params = HashMap::new();
    let mut region_to_common_dev_machine_asg_params = HashMap::new();
    for (region, r) in spec.resource.regional_resources.clone().iter() {
        let mut regional_resource = r.clone();

        let regional_machine = spec.machine.regional_machines.get(region).unwrap();

        let regional_shared_config = aws_manager::load_config(
            Some(region.clone()),
            Some(spec.profile_name.clone()),
            Some(Duration::from_secs(30)),
        )
        .await;
        let regional_cloudformation_manager = cloudformation::Manager::new(&regional_shared_config);

        let mut common_asg_params = vec![
            build_param("Id", &spec.id),
            build_param("UserId", &spec.resource.identity.user_id),
            build_param(
                "NetworkId",
                format!("{}", &spec.avalanchego_config.network_id).as_str(),
            ),
            build_param(
                "KmsKeyArn",
                &regional_resource
                    .kms_symmetric_default_encrypt_key
                    .clone()
                    .unwrap()
                    .arn,
            ),
            build_param("AadTag", &spec.aad_tag),
            build_param("S3Region", &spec.resource.regions[0]),
            build_param("S3BucketName", &spec.resource.s3_bucket),
            build_param("SshEnabled", &spec.enable_ssh.to_string()),
            build_param(
                "InstanceProfileArn",
                &regional_resource
                    .cloudformation_ec2_instance_profile_arn
                    .clone()
                    .unwrap(),
            ),
            build_param(
                "SecurityGroupId",
                &regional_resource
                    .cloudformation_vpc_security_group_id
                    .clone()
                    .unwrap(),
            ),
            build_param(
                "NlbVpcId",
                &regional_resource.cloudformation_vpc_id.clone().unwrap(),
            ),
            build_param(
                "NlbHttpPort",
                format!("{}", spec.avalanchego_config.http_port).as_str(),
            ),
            build_param("AsgDesiredCapacity", "1"),
            // for CFN template updates
            // ref. "Temporarily setting autoscaling group MinSize and DesiredCapacity to 2."
            // ref. "Rolling update initiated. Terminating 1 obsolete instance(s) in batches of 1, while keeping at least 1 instance(s) in service."
            build_param("AsgMaxSize", "2"),
            build_param(
                "VolumeSize",
                format!("{}", spec.machine.volume_size_in_gb).as_str(),
            ),
            build_param("ArchType", &spec.machine.arch_type),
            build_param("OsType", &spec.machine.os_type),
            build_param(
                "AvalanchedAwsArgs",
                &format!("agent {}", spec.avalanched_config.to_flags()),
            ),
            build_param("ProvisionerInitialWaitRandomSeconds", "15"),
        ];
        if !regional_machine.image_id.is_empty() {
            common_asg_params.push(build_param("ImageId", &regional_machine.image_id));
        } else {
            common_asg_params.push(build_param(
                "ImageIdSsmParameter",
                &ec2::default_image_id_ssm_parameter(
                    &spec.machine.arch_type,
                    &spec.machine.os_type,
                )
                .unwrap(),
            ));
        }
        if spec.enable_ssh {
            common_asg_params.push(build_param(
                "Ec2KeyPairName",
                &regional_resource.ec2_key_name,
            ));
        }

        // just copy the regional machine params, and later overwrite if 'create-dev-machine' is true
        let mut common_dev_machine_params = BTreeMap::new();
        common_dev_machine_params.insert("Id".to_string(), format!("{}-dev-machine", spec.id));
        common_dev_machine_params
            .insert("UserId".to_string(), spec.resource.identity.user_id.clone());
        common_dev_machine_params.insert("AsgName".to_string(), format!("{}-dev-machine", spec.id));
        common_dev_machine_params.insert(
            "KmsKeyArn".to_string(),
            regional_resource
                .kms_symmetric_default_encrypt_key
                .clone()
                .unwrap()
                .arn
                .clone(),
        );
        common_dev_machine_params.insert("AadTag".to_string(), spec.aad_tag.clone());
        common_dev_machine_params
            .insert("S3BucketName".to_string(), spec.resource.s3_bucket.clone());

        if spec.enable_ssh {
            common_dev_machine_params.insert(
                "Ec2KeyPairName".to_string(),
                regional_resource.ec2_key_name.clone(),
            );
        }
        common_dev_machine_params.insert(
            "InstanceProfileArn".to_string(),
            regional_resource
                .cloudformation_ec2_instance_profile_arn
                .clone()
                .unwrap(),
        );
        common_dev_machine_params.insert(
            "SecurityGroupId".to_string(),
            regional_resource
                .cloudformation_vpc_security_group_id
                .clone()
                .unwrap(),
        );
        common_dev_machine_params.insert("AsgDesiredCapacity".to_string(), "1".to_string());
        // for CFN template updates
        // ref. "Temporarily setting autoscaling group MinSize and DesiredCapacity to 2."
        // ref. "Rolling update initiated. Terminating 1 obsolete instance(s) in batches of 1, while keeping at least 1 instance(s) in service."
        common_dev_machine_params.insert("AsgMaxSize".to_string(), "2".to_string());
        common_dev_machine_params.insert(
            "VolumeSize".to_string(),
            format!("{}", spec.machine.volume_size_in_gb),
        );
        common_dev_machine_params.insert("ArchType".to_string(), spec.machine.arch_type.clone());
        common_dev_machine_params.insert("OsType".to_string(), spec.machine.os_type.clone());
        common_dev_machine_params.insert(
            "ImageIdSsmParameter".to_string(),
            ec2::default_image_id_ssm_parameter(&spec.machine.arch_type, &spec.machine.os_type)
                .unwrap(),
        );
        common_dev_machine_params.insert(
            "ProvisionerInitialWaitRandomSeconds".to_string(),
            "15".to_string(), // we poll asg tag anyways
        );

        if let Some(avalanchego_release_tag) = &spec.avalanchego_release_tag {
            common_asg_params.push(build_param(
                "AvalancheGoReleaseTag",
                &avalanchego_release_tag.clone(),
            ));
        }

        if !regional_machine.instance_types.is_empty() {
            let instance_types = regional_machine.instance_types.clone();
            common_asg_params.push(build_param("InstanceTypes", &instance_types.join(",")));
            common_asg_params.push(build_param(
                "InstanceTypesCount",
                format!("{}", instance_types.len()).as_str(),
            ));

            common_dev_machine_params.insert("InstanceTypes".to_string(), instance_types.join(","));
            common_dev_machine_params.insert(
                "InstanceTypesCount".to_string(),
                format!("{}", instance_types.len()),
            );
        }

        common_asg_params.push(build_param(
            "AvalanchedAwsDownloadSource",
            avalanched_download_source,
        ));

        let is_spot_instance = spec.machine.instance_mode == *"spot";
        let on_demand_pct = if is_spot_instance { 0 } else { 100 };
        common_asg_params.push(build_param(
            "InstanceMode",
            if is_spot_instance {
                "spot"
            } else {
                "on-demand"
            },
        ));
        common_dev_machine_params.insert(
            "InstanceMode".to_string(),
            if is_spot_instance {
                "spot".to_string()
            } else {
                "on-demand".to_string()
            },
        );

        common_asg_params.push(build_param("IpMode", &spec.machine.ip_mode));
        common_dev_machine_params.insert("IpMode".to_string(), spec.machine.ip_mode.clone());

        common_asg_params.push(build_param(
            "OnDemandPercentageAboveBaseCapacity",
            format!("{}", on_demand_pct).as_str(),
        ));
        common_dev_machine_params.insert(
            "OnDemandPercentageAboveBaseCapacity".to_string(),
            format!("{}", on_demand_pct),
        );

        if let Some(arn) = &regional_resource.nlb_acm_certificate_arn {
            common_asg_params.push(build_param("NlbAcmCertificateArn", arn));
        };
        if spec.enable_nlb {
            common_asg_params.push(build_param("NlbEnabled", "true"));
        } else {
            common_asg_params.push(build_param("NlbEnabled", "false"));
        }

        let public_subnet_ids = regional_resource
            .cloudformation_vpc_public_subnet_ids
            .clone()
            .unwrap();
        common_dev_machine_params
            .insert("PublicSubnetIds".to_string(), public_subnet_ids.join(","));

        region_to_common_asg_params.insert(region.to_string(), common_asg_params.clone());
        region_to_common_dev_machine_asg_params
            .insert(region.to_string(), common_dev_machine_params);

        let mut anchor_asg_logical_ids = Vec::new();
        if regional_machine.anchor_nodes.unwrap_or(0) > 0 {
            execute!(
                stdout(),
                SetForegroundColor(Color::Green),
                Print(format!(
                    "\n\n\nSTEP: create ASG for anchor nodes for network Id {} in the region '{region}'\n",
                    spec.avalanchego_config.network_id
                )),
                ResetColor
            )?;

            if regional_resource
                .cloudformation_asg_anchor_nodes_logical_ids
                .is_some()
            {
                log::warn!("'{region}' already has cloudformation_asg_anchor_nodes_logical_ids, it may fail due to conflict, continue anyways (keep_resources_except_asg_ssm: {})", spec.keep_resources_except_asg_ssm);
            }

            let cloudformation_asg_anchor_nodes_tmpl =
                avalanche_ops::aws::artifacts::asg_ubuntu_yaml().unwrap();
            let stack_names = regional_resource
                .cloudformation_asg_anchor_nodes
                .clone()
                .unwrap();

            let regional_anchor_nodes = regional_machine.anchor_nodes.unwrap();

            // must deep-copy as shared with other node kind
            let mut common_asg_params_anchor = common_asg_params.clone();
            common_asg_params_anchor.push(build_param("NodeKind", "anchor"));

            for i in 0..regional_anchor_nodes as usize {
                let mut anchor_asg_params = common_asg_params_anchor.clone();
                anchor_asg_params.push(build_param(
                    "PublicSubnetIds",
                    // since we only launch one node per ASG
                    &public_subnet_ids[random_manager::usize() % public_subnet_ids.len()].clone(),
                ));

                // AutoScalingGroupName: !Join ["-", [!Ref Id, !Ref NodeKind, !Ref ArchType]]
                let anchor_asg_name =
                    format!("{}-anchor-{}-{:02}", spec.id, spec.machine.arch_type, i + 1);
                anchor_asg_params.push(build_param("AsgName", &anchor_asg_name));

                if let Some(asg_launch_template_id) =
                    &regional_resource.cloudformation_asg_launch_template_id
                {
                    // reuse ASG template from previous run
                    anchor_asg_params
                        .push(build_param("AsgLaunchTemplateId", asg_launch_template_id));
                }
                if let Some(asg_launch_template_version) =
                    &regional_resource.cloudformation_asg_launch_template_version
                {
                    // reuse ASG template from previous run
                    anchor_asg_params.push(build_param(
                        "AsgLaunchTemplateVersion",
                        asg_launch_template_version,
                    ));
                }

                if let Some(arn) = &regional_resource.cloudformation_asg_nlb_target_group_arn {
                    // NLB already created
                    anchor_asg_params.push(build_param("NlbTargetGroupArn", arn));
                }

                // rate limit
                sleep(Duration::from_secs(1)).await;
                regional_cloudformation_manager
                    .create_stack(
                        &stack_names[i],
                        None,
                        OnFailure::Delete,
                        &cloudformation_asg_anchor_nodes_tmpl,
                        Some(Vec::from([
                            Tag::builder().key("KIND").value("avalanche-ops").build(),
                            Tag::builder()
                                .key("UserId")
                                .value(spec.resource.identity.user_id.clone())
                                .build(),
                        ])),
                        Some(anchor_asg_params),
                    )
                    .await
                    .unwrap();

                if i == 0 {
                    log::info!(
                        "waiting 1-minute for initial node creation to reuse NLB/ASG launch templates"
                    );
                    sleep(Duration::from_secs(100)).await;

                    // add 5-minute for ELB creation + volume provisioner + ip provisioner
                    let mut wait_secs = 800;
                    if wait_secs > MAX_WAIT_SECONDS {
                        wait_secs = MAX_WAIT_SECONDS;
                    }
                    let stack = regional_cloudformation_manager
                        .poll_stack(
                            &stack_names[i],
                            StackStatus::CreateComplete,
                            Duration::from_secs(wait_secs),
                            Duration::from_secs(30),
                        )
                        .await
                        .unwrap();

                    for o in stack.outputs.unwrap() {
                        let k = o.output_key.unwrap();
                        let v = o.output_value.unwrap();
                        log::info!("stack output key=[{}], value=[{}]", k, v,);
                        if k.eq("AsgLogicalId") {
                            anchor_asg_logical_ids.push(v);
                            continue;
                        }
                        if k.eq("NlbArn") {
                            regional_resource.cloudformation_asg_nlb_arn = Some(v);
                            continue;
                        }
                        if k.eq("NlbTargetGroupArn") {
                            regional_resource.cloudformation_asg_nlb_target_group_arn = Some(v);
                            continue;
                        }
                        if k.eq("NlbDnsName") {
                            regional_resource.cloudformation_asg_nlb_dns_name = Some(v);
                            continue;
                        }
                        if k.eq("AsgLaunchTemplateId") {
                            regional_resource.cloudformation_asg_launch_template_id = Some(v);
                            continue;
                        }
                        if k.eq("AsgLaunchTemplateVersion") {
                            regional_resource.cloudformation_asg_launch_template_version = Some(v);
                            continue;
                        }
                    }
                }
            }
            for i in 1..regional_anchor_nodes as usize {
                let mut wait_secs = 800;
                if wait_secs > MAX_WAIT_SECONDS {
                    wait_secs = MAX_WAIT_SECONDS;
                }

                let stack = regional_cloudformation_manager
                    .poll_stack(
                        &stack_names[i],
                        StackStatus::CreateComplete,
                        Duration::from_secs(wait_secs),
                        Duration::from_secs(30),
                    )
                    .await
                    .unwrap();

                for o in stack.outputs.unwrap() {
                    let k = o.output_key.unwrap();
                    let v = o.output_value.unwrap();
                    log::info!("stack output key=[{}], value=[{}]", k, v,);
                    if k.eq("AsgLogicalId") {
                        anchor_asg_logical_ids.push(v);
                        continue;
                    }
                    if k.eq("NlbArn") {
                        regional_resource.cloudformation_asg_nlb_arn = Some(v);
                        continue;
                    }
                    if k.eq("NlbTargetGroupArn") {
                        regional_resource.cloudformation_asg_nlb_target_group_arn = Some(v);
                        continue;
                    }
                    if k.eq("NlbDnsName") {
                        regional_resource.cloudformation_asg_nlb_dns_name = Some(v);
                        continue;
                    }
                    if k.eq("AsgLaunchTemplateId") {
                        regional_resource.cloudformation_asg_launch_template_id = Some(v);
                        continue;
                    }
                    if k.eq("AsgLaunchTemplateVersion") {
                        regional_resource.cloudformation_asg_launch_template_version = Some(v);
                        continue;
                    }
                }
            }
            if anchor_asg_logical_ids.is_empty() {
                return Err(Error::new(
                    ErrorKind::Other,
                    "regional_resource.cloudformation_asg_anchor_nodes_logical_ids not found",
                ));
            }
            anchor_asg_logical_ids.sort();

            regional_resource.cloudformation_asg_anchor_nodes_logical_ids =
                Some(anchor_asg_logical_ids.clone());
            spec.sync(opts.spec_file_path)?;
            default_s3_manager
<<<<<<< HEAD
                .put_object(
                    opts.spec_file_path,
=======
                .put_object_with_retries(
                    spec_file_path,
>>>>>>> e8258ea0
                    &spec.resource.s3_bucket,
                    &avalanche_ops::aws::spec::StorageNamespace::ConfigFile(spec.id.clone())
                        .encode(),
                    Duration::from_secs(10),
                    Duration::from_millis(300),
                )
                .await
                .expect("failed put_object ConfigFile");
        }

        if regional_resource.cloudformation_asg_nlb_arn.is_none() {
            if !spec.enable_nlb {
                log::info!("NLB is disabled so empty NLB ARN...");
            } else {
                return Err(Error::new(
                    ErrorKind::Other,
                    "regional_resource.cloudformation_asg_nlb_arn not found",
                ));
            }
        }
        if regional_resource
            .cloudformation_asg_nlb_target_group_arn
            .is_none()
        {
            if !spec.enable_nlb {
                log::info!("NLB is disabled so empty NLB target group ARN...");
            } else {
                return Err(Error::new(
                    ErrorKind::Other,
                    "regional_resource.cloudformation_asg_nlb_target_group_arn not found",
                ));
            }
        }
        if regional_resource.cloudformation_asg_nlb_dns_name.is_none() {
            if !spec.enable_nlb {
                log::info!("NLB is disabled so empty NLB DNS name...");
            } else {
                return Err(Error::new(
                    ErrorKind::Other,
                    "regional_resource.cloudformation_asg_nlb_dns_name not found",
                ));
            }
        }

        spec.resource
            .regional_resources
            .insert(region.clone(), regional_resource);
        spec.sync(opts.spec_file_path)?;
        default_s3_manager
<<<<<<< HEAD
            .put_object(
                opts.spec_file_path,
=======
            .put_object_with_retries(
                spec_file_path,
>>>>>>> e8258ea0
                &spec.resource.s3_bucket,
                &avalanche_ops::aws::spec::StorageNamespace::ConfigFile(spec.id.clone()).encode(),
                Duration::from_secs(10),
                Duration::from_millis(300),
            )
            .await
            .expect("failed put_object ConfigFile");
    }

    for (region, regional_resource) in spec.resource.regional_resources.clone().iter() {
        let regional_machine = spec.machine.regional_machines.get(region).unwrap();

        let regional_shared_config = aws_manager::load_config(
            Some(region.clone()),
            Some(spec.profile_name.clone()),
            Some(Duration::from_secs(30)),
        )
        .await;
        let regional_ec2_manager = ec2::Manager::new(&regional_shared_config);

        if let Some(anchor_asg_logical_ids) =
            &regional_resource.cloudformation_asg_anchor_nodes_logical_ids
        {
            let mut droplets: Vec<ec2::Droplet> = Vec::new();
            let mut eips = Vec::new();
            let mut instance_id_to_public_ip = HashMap::new();
            for anchor_asg_name in anchor_asg_logical_ids.iter() {
                let mut local_droplets: Vec<ec2::Droplet> = Vec::new();
                for _ in 0..20 {
                    // TODO: better retries
                    log::info!("fetching all droplets for anchor-node SSH access");
                    let ds = regional_ec2_manager
                        .list_asg(anchor_asg_name)
                        .await
                        .unwrap();
                    if !ds.is_empty() {
                        local_droplets = ds;
                        break;
                    }
                    log::info!("retrying fetching all droplets (only got {})", ds.len());
                    sleep(Duration::from_secs(30)).await;
                }
                droplets.extend(local_droplets);

                if spec.machine.ip_mode == *"elastic" {
                    log::info!("using elastic IPs... wait more");
                    let mut outs: Vec<Address>;
                    let mut cnt = 0;
                    loop {
                        cnt = cnt + 1;

                        outs = regional_ec2_manager
                            .describe_eips_by_tags(HashMap::from([
                                (String::from("Id"), spec.id.clone()),
                                (
                                    String::from("autoscaling:groupName"),
                                    anchor_asg_name.clone(),
                                ),
                            ]))
                            .await
                            .unwrap();

                        log::info!("[retries {cnt}] got {} EIP addresses", outs.len());

                        let mut ready = true;
                        for eip_addr in outs.iter() {
                            ready = ready && eip_addr.instance_id.is_some();
                        }
                        if ready && outs.len() == 1 {
                            break;
                        }

                        sleep(Duration::from_secs(30)).await;
                    }
                    eips.extend(outs.clone());

                    for eip_addr in outs.iter() {
                        let allocation_id = eip_addr.allocation_id.to_owned().unwrap();
                        let instance_id = eip_addr.instance_id.to_owned().unwrap();
                        let public_ip = eip_addr.public_ip.to_owned().unwrap();
                        log::info!("EIP found {allocation_id} for {instance_id} and {public_ip}");
                        instance_id_to_public_ip.insert(instance_id, public_ip);
                    }
                }
            }

            if spec.enable_ssh {
                let f = File::open(&regional_resource.ec2_key_path).unwrap();
                f.set_permissions(PermissionsExt::from_mode(0o444)).unwrap();
            }

            println!();
            let mut ssh_commands = Vec::new();
            for d in droplets {
                let (public_ip, ip_mode) =
                    if let Some(public_ip) = instance_id_to_public_ip.get(&d.instance_id) {
                        (public_ip.clone(), "elastic")
                    } else {
                        (d.public_ipv4.clone(), "ephemeral")
                    };

                let ssh_command = ssh_scp_manager::ssh::aws::Command {
                    ssh_key_path: regional_resource.ec2_key_path.clone(),
                    user_name: String::from("ubuntu"),

                    region: region.clone(),
                    availability_zone: d.availability_zone,

                    instance_id: d.instance_id,
                    instance_state: d.instance_state_name,

                    ip_mode: ip_mode.to_string(),
                    public_ip,

                    profile: if spec.profile_name.is_empty() {
                        None
                    } else {
                        Some(spec.profile_name.clone())
                    },
                };
                if spec.enable_ssh {
                    println!("\n{}\n", ssh_command);
                } else {
                    println!("\n{}\n", ssh_command.ssm_start_session_command());
                }
                ssh_commands.push(ssh_command);
            }
            println!();

            ssh_scp_manager::ssh::aws::Commands(ssh_commands.clone())
                .sync(&regional_resource.ssh_commands_path_anchor_nodes)
                .unwrap();

            // wait for anchor nodes to generate certs and node ID and post to remote storage
            // TODO: set timeouts
            let mut regional_anchor_nodes = Vec::new();
            let total_target_anchor_nodes = spec.machine.total_anchor_nodes.unwrap_or(0);
            let regional_target_anchor_nodes = regional_machine.anchor_nodes.unwrap_or(0);
            loop {
                sleep(Duration::from_secs(30)).await;

                // listing anchor nodes here is safe
                // because we only do this once during network creation
                // and avalanched-aws agent only discovers when there's no existing genesis file!
                // (won't poll the stale members to rewrite genesis file)
                let objects = default_s3_manager
                .list_objects(
                    &spec.resource.s3_bucket,
                    Some(&s3::append_slash(
                        &avalanche_ops::aws::spec::StorageNamespace::DiscoverReadyAnchorNodesDir(
                            spec.id.clone(),
                        )
                        .encode(),
                    )),
                )
                .await
                .unwrap();
                log::info!(
                    "{} anchor nodes are bootstrapped and ready (expecting total {total_target_anchor_nodes} nodes, regional {regional_target_anchor_nodes} nodes)",
                    objects.len()
                );

                regional_anchor_nodes.clear();
                for obj in objects.iter() {
                    let s3_key = obj.key().unwrap();
                    let anchor_node =
                        avalanche_ops::aws::spec::StorageNamespace::parse_node_from_path(s3_key)
                            .unwrap();

                    if anchor_node.region.eq(region) {
                        regional_anchor_nodes.push(anchor_node);
                    }
                }
                if regional_anchor_nodes.len() as u32 >= regional_target_anchor_nodes {
                    break;
                }

                if term.load(Ordering::Relaxed) {
                    log::warn!("received signal {}", signal_hook::consts::SIGINT);
                    println!();
                    println!("# delete resources");
                    execute!(
                        stdout(),
                        SetForegroundColor(Color::Green),
                        Print(format!(
                            "{} delete \\\n--delete-cloudwatch-log-group \\\n--delete-s3-objects \\\n--delete-ebs-volumes \\\n--delete-elastic-ips \\\n--spec-file-path {}\n\n",
                            exec_path.display(),
                            opts.spec_file_path
                        )),
                        ResetColor
                    )?;
                    println!();
                };
            }

            for anchor_node in regional_anchor_nodes.iter() {
                created_nodes.push(anchor_node.clone());
            }
            spec.resource.created_nodes = Some(created_nodes.clone());
            spec.sync(opts.spec_file_path)?;
            default_s3_manager
<<<<<<< HEAD
                .put_object(
                    opts.spec_file_path,
=======
                .put_object_with_retries(
                    spec_file_path,
>>>>>>> e8258ea0
                    &spec.resource.s3_bucket,
                    &avalanche_ops::aws::spec::StorageNamespace::ConfigFile(spec.id.clone())
                        .encode(),
                    Duration::from_secs(10),
                    Duration::from_millis(300),
                )
                .await
                .unwrap();

            log::info!("waiting for anchor nodes bootstrap and ready (to be safe)");
            sleep(Duration::from_secs(15)).await;

            let timeout_duration = Duration::from_secs(10);
            let _ = tokio::time::timeout(timeout_duration, read_script(ssh_commands)).await.map_err(|_| log::warn!(
                "VPC security group may have wrong inbound rule for SSH 22 port, security group id: {}", &regional_resource.cloudformation_vpc_security_group_id.clone().unwrap()
            ));
        }
    }

    for (region, r) in spec.resource.regional_resources.clone().iter() {
        let mut regional_resource = r.clone();
        let regional_machine = spec.machine.regional_machines.get(region).unwrap();
        let regional_non_anchor_nodes = regional_machine.non_anchor_nodes;

        // multi-region deployment may have some regions with no non-anchor node
        if regional_non_anchor_nodes == 0 {
            log::info!("skipping creating non-anchor node in the region '{region}'");
            continue;
        }

        let regional_shared_config = aws_manager::load_config(
            Some(region.clone()),
            Some(spec.profile_name.clone()),
            Some(Duration::from_secs(30)),
        )
        .await;
        let regional_cloudformation_manager = cloudformation::Manager::new(&regional_shared_config);

        let common_asg_params = region_to_common_asg_params.get(region).unwrap();

        if regional_resource
            .cloudformation_asg_non_anchor_nodes_logical_ids
            .is_some()
        {
            log::warn!("'{region}' already has cloudformation_asg_non_anchor_nodes_logical_ids, it may fail due to conflict, continue anyways (keep_resources_except_asg_ssm: {})", spec.keep_resources_except_asg_ssm);
        }

        execute!(
                stdout(),
                SetForegroundColor(Color::Green),
                Print(format!(
                    "\n\n\nSTEP: creating ASG for non-anchor nodes for network Id {} in the region '{region}'\n",
                    spec.avalanchego_config.network_id
                )),
                ResetColor
            )?;

        let cloudformation_asg_non_anchor_nodes_tmpl =
            avalanche_ops::aws::artifacts::asg_ubuntu_yaml().unwrap();
        let stack_names = regional_resource
            .cloudformation_asg_non_anchor_nodes
            .clone()
            .unwrap();

        let regional_non_anchor_nodes = regional_machine.non_anchor_nodes;

        // must deep-copy as shared with other node kind
        let mut common_asg_params_non_anchor = common_asg_params.clone();
        common_asg_params_non_anchor.push(build_param("NodeKind", "non-anchor"));

        let public_subnet_ids = regional_resource
            .cloudformation_vpc_public_subnet_ids
            .clone()
            .unwrap();

        let mut non_anchor_asg_logical_ids = Vec::new();
        for i in 0..regional_non_anchor_nodes as usize {
            let mut non_anchor_asg_params = common_asg_params_non_anchor.clone();
            non_anchor_asg_params.push(build_param(
                "PublicSubnetIds",
                // since we only launch one node per ASG
                &public_subnet_ids[random_manager::usize() % public_subnet_ids.len()].clone(),
            ));

            // AutoScalingGroupName: !Join ["-", [!Ref Id, !Ref NodeKind, !Ref ArchType]]
            let non_anchor_asg_name = format!(
                "{}-non-anchor-{}-{:02}",
                spec.id,
                spec.machine.arch_type,
                i + 1
            );
            non_anchor_asg_params.push(build_param("AsgName", &non_anchor_asg_name));

            if let Some(asg_launch_template_id) =
                &regional_resource.cloudformation_asg_launch_template_id
            {
                // reuse ASG template from previous run
                non_anchor_asg_params
                    .push(build_param("AsgLaunchTemplateId", asg_launch_template_id));
            }
            if let Some(asg_launch_template_version) =
                &regional_resource.cloudformation_asg_launch_template_version
            {
                // reuse ASG template from previous run
                non_anchor_asg_params.push(build_param(
                    "AsgLaunchTemplateVersion",
                    asg_launch_template_version,
                ));
            }

            if let Some(arn) = &regional_resource.cloudformation_asg_nlb_target_group_arn {
                // NLB already created
                non_anchor_asg_params.push(build_param("NlbTargetGroupArn", arn));
            }

            // rate limit
            sleep(Duration::from_secs(1)).await;
            regional_cloudformation_manager
                .create_stack(
                    &stack_names[i],
                    None,
                    OnFailure::Delete,
                    &cloudformation_asg_non_anchor_nodes_tmpl,
                    Some(Vec::from([
                        Tag::builder().key("KIND").value("avalanche-ops").build(),
                        Tag::builder()
                            .key("UserId")
                            .value(spec.resource.identity.user_id.clone())
                            .build(),
                    ])),
                    Some(non_anchor_asg_params),
                )
                .await
                .unwrap();

            if i == 0 {
                // add 5-minute for ELB creation + volume provisioner
                let mut wait_secs = 800;
                if wait_secs > MAX_WAIT_SECONDS {
                    wait_secs = MAX_WAIT_SECONDS;
                }
                sleep(Duration::from_secs(60)).await;

                let stack = regional_cloudformation_manager
                    .poll_stack(
                        &stack_names[i],
                        StackStatus::CreateComplete,
                        Duration::from_secs(wait_secs),
                        Duration::from_secs(30),
                    )
                    .await
                    .unwrap();

                for o in stack.outputs.unwrap() {
                    let k = o.output_key.unwrap();
                    let v = o.output_value.unwrap();
                    log::info!("stack output key=[{}], value=[{}]", k, v,);
                    if k.eq("AsgLogicalId") {
                        non_anchor_asg_logical_ids.push(v);
                        continue;
                    }
                    if k.eq("NlbArn") {
                        regional_resource.cloudformation_asg_nlb_arn = Some(v);
                        continue;
                    }
                    if k.eq("NlbTargetGroupArn") {
                        regional_resource.cloudformation_asg_nlb_target_group_arn = Some(v);
                        continue;
                    }
                    if k.eq("NlbDnsName") {
                        regional_resource.cloudformation_asg_nlb_dns_name = Some(v);
                        continue;
                    }
                    if k.eq("AsgLaunchTemplateId") {
                        regional_resource.cloudformation_asg_launch_template_id = Some(v);
                        continue;
                    }
                    if k.eq("AsgLaunchTemplateVersion") {
                        regional_resource.cloudformation_asg_launch_template_version = Some(v);
                        continue;
                    }
                }
            }
        }
        for i in 1..regional_non_anchor_nodes as usize {
            let mut wait_secs = 800;
            if wait_secs > MAX_WAIT_SECONDS {
                wait_secs = MAX_WAIT_SECONDS;
            }

            let stack = regional_cloudformation_manager
                .poll_stack(
                    &stack_names[i],
                    StackStatus::CreateComplete,
                    Duration::from_secs(wait_secs),
                    Duration::from_secs(30),
                )
                .await
                .unwrap();

            for o in stack.outputs.unwrap() {
                let k = o.output_key.unwrap();
                let v = o.output_value.unwrap();
                log::info!("stack output key=[{}], value=[{}]", k, v,);
                if k.eq("AsgLogicalId") {
                    non_anchor_asg_logical_ids.push(v);
                    continue;
                }
                if k.eq("NlbArn") {
                    regional_resource.cloudformation_asg_nlb_arn = Some(v);
                    continue;
                }
                if k.eq("NlbTargetGroupArn") {
                    regional_resource.cloudformation_asg_nlb_target_group_arn = Some(v);
                    continue;
                }
                if k.eq("NlbDnsName") {
                    regional_resource.cloudformation_asg_nlb_dns_name = Some(v);
                    continue;
                }
                if k.eq("AsgLaunchTemplateId") {
                    regional_resource.cloudformation_asg_launch_template_id = Some(v);
                    continue;
                }
                if k.eq("AsgLaunchTemplateVersion") {
                    regional_resource.cloudformation_asg_launch_template_version = Some(v);
                    continue;
                }
            }
        }
        if non_anchor_asg_logical_ids.is_empty() {
            return Err(Error::new(
                ErrorKind::Other,
                "regional_resource.cloudformation_asg_non_anchor_nodes_logical_ids not found",
            ));
        }
        non_anchor_asg_logical_ids.sort();

        regional_resource.cloudformation_asg_non_anchor_nodes_logical_ids =
            Some(non_anchor_asg_logical_ids.clone());
        spec.sync(opts.spec_file_path)?;
        default_s3_manager
<<<<<<< HEAD
            .put_object(
                opts.spec_file_path,
=======
            .put_object_with_retries(
                spec_file_path,
>>>>>>> e8258ea0
                &spec.resource.s3_bucket,
                &avalanche_ops::aws::spec::StorageNamespace::ConfigFile(spec.id.clone()).encode(),
                Duration::from_secs(10),
                Duration::from_millis(300),
            )
            .await
            .expect("failed put_object ConfigFile");

        if regional_resource.cloudformation_asg_nlb_arn.is_none() {
            if !spec.enable_nlb {
                log::info!("NLB is disabled so empty NLB ARN...");
            } else {
                return Err(Error::new(
                    ErrorKind::Other,
                    "regional_resource.cloudformation_asg_nlb_arn not found",
                ));
            }
        }
        if regional_resource
            .cloudformation_asg_nlb_target_group_arn
            .is_none()
        {
            if !spec.enable_nlb {
                log::info!("NLB is disabled so empty NLB target group ARN...");
            } else {
                return Err(Error::new(
                    ErrorKind::Other,
                    "regional_resource.cloudformation_asg_nlb_target_group_arn not found",
                ));
            }
        }
        if regional_resource.cloudformation_asg_nlb_dns_name.is_none() {
            if !spec.enable_nlb {
                log::info!("NLB is disabled so empty NLB DNS name...");
            } else {
                return Err(Error::new(
                    ErrorKind::Other,
                    "regional_resource.cloudformation_asg_nlb_dns_name not found",
                ));
            }
        }

        spec.resource
            .regional_resources
            .insert(region.clone(), regional_resource);
        spec.sync(opts.spec_file_path)?;
        default_s3_manager
<<<<<<< HEAD
            .put_object(
                opts.spec_file_path,
=======
            .put_object_with_retries(
                spec_file_path,
>>>>>>> e8258ea0
                &spec.resource.s3_bucket,
                &avalanche_ops::aws::spec::StorageNamespace::ConfigFile(spec.id.clone()).encode(),
                Duration::from_secs(10),
                Duration::from_millis(300),
            )
            .await
            .unwrap();
    }

    for (region, regional_resource) in spec.resource.regional_resources.clone().iter() {
        let regional_machine = spec.machine.regional_machines.get(region).unwrap();

        let regional_shared_config = aws_manager::load_config(
            Some(region.clone()),
            Some(spec.profile_name.clone()),
            Some(Duration::from_secs(30)),
        )
        .await;
        let regional_ec2_manager = ec2::Manager::new(&regional_shared_config);

        if let Some(non_anchor_asg_logical_ids) =
            &regional_resource.cloudformation_asg_non_anchor_nodes_logical_ids
        {
            let mut droplets: Vec<ec2::Droplet> = Vec::new();
            let mut eips = Vec::new();
            let mut instance_id_to_public_ip = HashMap::new();
            for non_anchor_asg_name in non_anchor_asg_logical_ids {
                let mut dss = Vec::new();
                for _ in 0..20 {
                    // TODO: better retries
                    log::info!("fetching all droplets for non-anchor-node SSH access");
                    let ds = regional_ec2_manager
                        .list_asg(non_anchor_asg_name)
                        .await
                        .unwrap();
                    if !ds.is_empty() {
                        dss = ds;
                        break;
                    }
                    log::info!("retrying fetching all droplets (only got {})", ds.len());
                    sleep(Duration::from_secs(30)).await;
                }
                droplets.extend(dss);

                if spec.machine.ip_mode == *"elastic" {
                    log::info!("using elastic IPs... wait more");
                    #[allow(unused_assignments)]
                    let mut eips_out: Vec<Address> = Vec::new();
                    let max_retry = 10;
                    loop {
                        let mut retry_count = 0;
                        let outs = match regional_ec2_manager
                            .describe_eips_by_tags(HashMap::from([
                                (String::from("Id"), spec.id.clone()),
                                (
                                    String::from("autoscaling:groupName"),
                                    non_anchor_asg_name.clone(),
                                ),
                            ]))
                            .await
                        {
                            Ok(o) => o,
                            Err(e) => {
                                retry_count += 1;
                                if retry_count == max_retry {
                                    return Err(io::Error::new(
                                        io::ErrorKind::TimedOut,
                                        format!(
                                            "could not find elastic ip for node {}",
                                            spec.id.clone()
                                        ),
                                    ));
                                }

                                log::error!(
                                    "error finding elastic ip for node {}: {e}",
                                    spec.id.clone()
                                );
                                continue;
                            }
                        };

                        log::info!("got {} EIP addresses", outs.len());

                        let mut ready = true;
                        for eip_addr in outs.iter() {
                            ready = ready && eip_addr.instance_id.is_some();
                        }
                        if ready && outs.len() == 1 {
                            eips_out = outs.clone();
                            break;
                        }

                        sleep(Duration::from_secs(30)).await;
                    }
                    eips.extend(eips_out.clone());

                    for eip_addr in eips_out.iter() {
                        let allocation_id = eip_addr.allocation_id.to_owned().unwrap();
                        let instance_id = eip_addr.instance_id.to_owned().unwrap();
                        let public_ip = eip_addr.public_ip.to_owned().unwrap();
                        log::info!("EIP found {allocation_id} for {instance_id} and {public_ip}");
                        instance_id_to_public_ip.insert(instance_id, public_ip);
                    }
                }
            }

            if spec.enable_ssh {
                let f = File::open(&regional_resource.ec2_key_path).unwrap();
                f.set_permissions(PermissionsExt::from_mode(0o444)).unwrap();
            }

            println!();
            let mut ssh_commands = Vec::new();
            for d in droplets {
                let (public_ip, ip_mode) =
                    if let Some(public_ip) = instance_id_to_public_ip.get(&d.instance_id) {
                        (public_ip.clone(), "elastic")
                    } else {
                        (d.public_ipv4.clone(), "ephemeral")
                    };
                instance_id_to_public_ip.insert(d.instance_id.clone(), public_ip.clone());

                let ssh_command = ssh_scp_manager::ssh::aws::Command {
                    ssh_key_path: regional_resource.ec2_key_path.clone(),
                    user_name: String::from("ubuntu"),

                    region: region.clone(),
                    availability_zone: d.availability_zone,

                    instance_id: d.instance_id,
                    instance_state: d.instance_state_name,

                    ip_mode: ip_mode.to_string(),
                    public_ip,

                    profile: if spec.profile_name.is_empty() {
                        None
                    } else {
                        Some(spec.profile_name.clone())
                    },
                };
                if spec.enable_ssh {
                    println!("\n{}\n", ssh_command);
                } else {
                    println!("\n{}\n", ssh_command.ssm_start_session_command());
                }
                ssh_commands.push(ssh_command);
            }
            println!();

            ssh_scp_manager::ssh::aws::Commands(ssh_commands.clone())
                .sync(&regional_resource.ssh_commands_path_non_anchor_nodes)
                .unwrap();

            // wait for non anchor nodes to generate certs and node ID and post to remote storage
            // TODO: set timeouts
            let mut regional_non_anchor_nodes = Vec::new();
            let total_target_non_anchor_nodes = spec.machine.total_non_anchor_nodes;
            let regional_target_non_anchor_nodes = regional_machine.non_anchor_nodes;
            loop {
                sleep(Duration::from_secs(30)).await;

                let objects = default_s3_manager
                .list_objects(
                    &spec.resource.s3_bucket,
                    Some(&s3::append_slash(
                        &avalanche_ops::aws::spec::StorageNamespace::DiscoverReadyNonAnchorNodesDir(
                            spec.id.clone(),
                        )
                        .encode(),
                    )),
                )
                .await
                .unwrap();
                log::info!(
                    "{} non-anchor nodes are bootstrapped and ready (expecting total {total_target_non_anchor_nodes} nodes, regional {regional_target_non_anchor_nodes} nodes)",
                    objects.len()
                );

                regional_non_anchor_nodes.clear();
                for obj in objects.iter() {
                    let s3_key = obj.key().unwrap();
                    let non_anchor_node =
                        avalanche_ops::aws::spec::StorageNamespace::parse_node_from_path(s3_key)
                            .unwrap();

                    if non_anchor_node.region.eq(region) {
                        regional_non_anchor_nodes.push(non_anchor_node);
                    }
                }
                if regional_non_anchor_nodes.len() as u32 >= regional_target_non_anchor_nodes {
                    break;
                }

                if term.load(Ordering::Relaxed) {
                    log::warn!("received signal {}", signal_hook::consts::SIGINT);
                    println!();
                    println!("# delete resources");
                    execute!(
                        stdout(),
                        SetForegroundColor(Color::Green),
                        Print(format!(
                            "{} delete \\\n--delete-cloudwatch-log-group \\\n--delete-s3-objects \\\n--delete-ebs-volumes \\\n--delete-elastic-ips \\\n--spec-file-path {}\n\n",
                            exec_path.display(),
                            opts.spec_file_path
                        )),
                        ResetColor
                    )?;
                    println!();
                };
            }

            for non_anchor_node in regional_non_anchor_nodes.iter() {
                created_nodes.push(non_anchor_node.clone());
            }
            spec.resource.created_nodes = Some(created_nodes.clone());
            spec.sync(opts.spec_file_path)?;
            default_s3_manager
<<<<<<< HEAD
                .put_object(
                    opts.spec_file_path,
=======
                .put_object_with_retries(
                    spec_file_path,
>>>>>>> e8258ea0
                    &spec.resource.s3_bucket,
                    &avalanche_ops::aws::spec::StorageNamespace::ConfigFile(spec.id.clone())
                        .encode(),
                    Duration::from_secs(10),
                    Duration::from_millis(300),
                )
                .await
                .expect("failed put_object ConfigFile");

            log::info!("waiting for non-anchor nodes bootstrap and ready (to be safe)");
            sleep(Duration::from_secs(20)).await;

            if spec.enable_ssh {
                for ssh_command in ssh_commands.iter() {
                    match ssh_command.run("tail -10 /var/log/cloud-init-output.log") {
                        Ok(output) => {
                            println!(
                                "{} (non-anchor node) init script std output:\n{}\n",
                                ssh_command.instance_id, output.stdout
                            );
                            println!(
                                "{} (non-anchor node) init script std err:\n{}\n",
                                ssh_command.instance_id, output.stderr
                            );
                        }
                        Err(e) => log::warn!("failed to run ssh command {}", e),
                    }
                }
            }
        }
    }

    spec.resource.created_nodes = Some(created_nodes.clone());
    spec.sync(opts.spec_file_path)?;
    default_s3_manager
<<<<<<< HEAD
        .put_object(
            opts.spec_file_path,
=======
        .put_object_with_retries(
            spec_file_path,
>>>>>>> e8258ea0
            &spec.resource.s3_bucket,
            &avalanche_ops::aws::spec::StorageNamespace::ConfigFile(spec.id.clone()).encode(),
            Duration::from_secs(10),
            Duration::from_millis(300),
        )
        .await
        .expect("failed put_object ConfigFile");

    execute!(
        stdout(),
        SetForegroundColor(Color::Green),
        Print("\n\n\nSTEP: showing all node objects based on S3 keys for all regions...\n\n"),
        ResetColor
    )?;
    for node in created_nodes.iter() {
        println!("{}", node.encode_yaml().unwrap());
    }
    let all_nodes_yaml_path = get_all_nodes_yaml_path(opts.spec_file_path);
    let f = File::create(&all_nodes_yaml_path).unwrap();
    serde_yaml::to_writer(f, &created_nodes.clone()).unwrap();
    println!("# for all nodes\ncat {all_nodes_yaml_path}");

    execute!(
        stdout(),
        SetForegroundColor(Color::Green),
        Print("\n\n\nSTEP: nodes are ready -- check the following endpoints for all regions!\n\n"),
        ResetColor
    )?;
    let mut rpc_hosts = Vec::new();
    let mut rpc_host_to_node = HashMap::new();
    let mut nlb_https_enabled = false;
    for (_, regional_resource) in spec.resource.regional_resources.clone().iter() {
        nlb_https_enabled = regional_resource.nlb_acm_certificate_arn.is_some();

        if let Some(dns_name) = &regional_resource.cloudformation_asg_nlb_dns_name {
            rpc_hosts.push(dns_name.clone());
        }
    }
    for node in created_nodes.iter() {
        rpc_host_to_node.insert(node.public_ip.clone(), node.clone());
        rpc_hosts.push(node.public_ip.clone())
    }
    let http_port: u32 = spec.avalanchego_config.http_port;
    let https_enabled = spec.avalanchego_config.http_tls_enabled.is_some()
        && spec.avalanchego_config.http_tls_enabled.unwrap();
    let (scheme_for_dns, port_for_dns) = {
        if nlb_https_enabled || https_enabled {
            ("https", 443)
        } else {
            ("http", http_port)
        }
    };
    // TODO: check "/ext/info"
    // TODO: check "/ext/bc/C/rpc"
    // TODO: subnet-evm endpoint with "/ext/bc/[BLOCKCHAIN TX ID]/rpc"
    // ref. https://github.com/ava-labs/subnet-evm/blob/505f03904736ee9f8de7b862c06d0ae18062cc80/runner/main.go#L671
    //
    // NOTE: metamask endpoints will be "http://[NLB_DNS]:9650/ext/bc/[CHAIN ID]/rpc"
    // NOTE: metamask endpoints will be "http://[NLB_DNS]:9650/ext/bc/C/rpc"
    // NOTE: metamask chain ID is "43112" as in coreth "DEFAULT_GENESIS"
    let mut all_nodes_http_rpcs = Vec::new();
    let mut all_nodes_c_chain_rpc_urls = Vec::new();
    for host in rpc_hosts.iter() {
        let http_rpc = format!("{scheme_for_dns}://{host}:{port_for_dns}").to_string();

        let mut success = false;
        for _ in 0..3_u8 {
            let ret = jsonrpc_client_info::get_node_id(&http_rpc).await;
            match ret {
                Ok(res) => {
                    log::info!(
                        "get node id response for {http_rpc}: {}",
                        serde_json::to_string_pretty(&res).unwrap()
                    );
                }
                Err(e) => {
                    log::warn!(
                        "get node id check failed for {} ({:?}, could be IP range not allowed)",
                        http_rpc,
                        e
                    );
                }
            };

            let ret = jsonrpc_client_health::check(Arc::new(http_rpc.clone()), true).await;
            match ret {
                Ok(res) => {
                    if res.healthy {
                        success = true;
                        log::info!("health/liveness check success for {}", http_rpc);
                        break;
                    }
                }
                Err(e) => {
                    log::warn!(
                        "health/liveness check failed for {} ({:?}, could be IP range not allowed)",
                        http_rpc,
                        e
                    );
                }
            };

            sleep(Duration::from_secs(5)).await;
        }
        if !success {
            log::warn!(
                "health/liveness check failed on {} for network id {} (could be IP range not allowed)",
                http_rpc,
                &spec.avalanchego_config.network_id
            );
        }

        let mut endpoints = avalanche_ops::aws::spec::Endpoints::default();
        endpoints.http_rpc = Some(http_rpc.clone());
        endpoints.http_rpc_x = Some(format!("{http_rpc}/ext/bc/X"));
        endpoints.http_rpc_p = Some(format!("{http_rpc}/ext/bc/P"));
        endpoints.http_rpc_c = Some(format!("{http_rpc}/ext/bc/C/rpc"));
        endpoints.metrics = Some(format!("{http_rpc}/ext/metrics"));
        endpoints.health = Some(format!("{http_rpc}/ext/health"));
        endpoints.liveness = Some(format!("{http_rpc}/ext/health/liveness"));
        endpoints.metamask_rpc_c = Some(format!("{http_rpc}/ext/bc/C/rpc"));
        endpoints.websocket_rpc_c = Some(format!("ws://{host}:{port_for_dns}/ext/bc/C/ws"));
        println!("{}", endpoints.encode_yaml().unwrap());

        all_nodes_http_rpcs.push(http_rpc.clone());
        all_nodes_c_chain_rpc_urls.push(format!("{http_rpc}/ext/bc/C/rpc"));
    }
    println!("\nall nodes HTTP RPCs: {}", all_nodes_http_rpcs.join(","));

    let mut all_node_ids = Vec::new();
    let mut all_instance_ids = Vec::new();
    let mut node_id_to_region_machine_id = HashMap::new();
    for node in created_nodes.iter() {
        let node_id = node.node_id.clone();
        let instance_id = node.machine_id.clone();

        all_node_ids.push(node_id.clone());
        all_instance_ids.push(instance_id.clone());

        node_id_to_region_machine_id.insert(
            node_id,
            avalanche_ops::aws::spec::RegionMachineId {
                region: node.region.clone(),
                machine_id: instance_id,
            },
        );
    }

    //
    //
    //
    //
    //
    println!();
    log::info!(
        "apply all success with node Ids {:?} and instance Ids {:?}",
        all_node_ids,
        all_instance_ids
    );

    println!();
    println!("# delete resources");
    execute!(
        stdout(),
        SetForegroundColor(Color::Green),
        Print(format!(
            "{} delete \\
--delete-cloudwatch-log-group \\
--delete-s3-objects \\
--delete-ebs-volumes \\
--delete-elastic-ips \\
--spec-file-path {spec_file_path}

",
            exec_path.display(),
        )),
        ResetColor
    )?;

    println!();
    println!("# delete resources with override option");
    execute!(
        stdout(),
        SetForegroundColor(Color::Green),
        Print(format!(
            "{} delete \\
--override-keep-resources-except-asg-ssm \\
--delete-cloudwatch-log-group \\
--delete-s3-objects \\
--delete-ebs-volumes \\
--delete-elastic-ips \\
--spec-file-path {spec_file_path}

",
            exec_path.display(),
        )),
        ResetColor
    )?;

    //
    //
    //
    //
    //
    println!();
    println!("# download the generated certificates");
    for (region, regional_resource) in spec.resource.regional_resources.clone().iter() {
        execute!(
            stdout(),
            SetForegroundColor(Color::Magenta),
            Print(format!(
                "aws --region {} s3 ls s3://{}/{}/pki/ --human-readable\n",
                region, spec.resource.s3_bucket, spec.id
            )),
            ResetColor
        )?;
        let kms_key_id = regional_resource
            .kms_symmetric_default_encrypt_key
            .clone()
            .unwrap()
            .id;
        for n in created_nodes.iter() {
            execute!(
                stdout(),
                SetForegroundColor(Color::Green),
                Print(format!(
                    "
{exec_parent_dir}/staking-key-cert-s3-downloader \\
--log-level=info \\
--s3-region={s3_region} \\
--s3-bucket={s3_buckeet} \\
--s3-key-tls-key={id}/pki/{node_id}.key.zstd.encrypted \\
--s3-key-tls-cert={id}/pki/{node_id}.crt.zstd.encrypted \\
--kms-region={kms_region} \\
--kms-key-id={kms_key_id} \\
--aad-tag='{aad_tag}' \\
--tls-key-path=/tmp/{node_id}.key \\
--tls-cert-path=/tmp/{node_id}.crt

cat /tmp/{node_id}.crt

{exec_parent_dir}/staking-signer-key-s3-downloader \\
--log-level=info \\
--s3-region={s3_region} \\
--s3-bucket={s3_buckeet} \\
--s3-key={id}/staking-signer-keys/{node_id}.staking-signer.bls.key.zstd.encrypted \\
--kms-region={kms_region} \\
--kms-key-id={kms_key_id} \\
--aad-tag='{aad_tag}' \\
--key-path=/tmp/{node_id}.bls.key

",
                    exec_parent_dir = exec_parent_dir,
                    s3_region = spec.resource.regions[0],
                    s3_buckeet = spec.resource.s3_bucket,
                    id = spec.id,
                    kms_region = region,
                    kms_key_id = kms_key_id,
                    aad_tag = spec.aad_tag,
                    node_id = n.node_id,
                )),
                ResetColor
            )?;
        }
    }

    //
    //
    //
    //
    //
    let mut region_to_ssm_doc_name = HashMap::new();
    for (region, regional_resource) in spec.resource.regional_resources.clone().iter() {
        let regional_shared_config = aws_manager::load_config(
            Some(region.clone()),
            Some(spec.profile_name.clone()),
            Some(Duration::from_secs(30)),
        )
        .await;
        let regional_cloudformation_manager = cloudformation::Manager::new(&regional_shared_config);

        execute!(
            stdout(),
            SetForegroundColor(Color::Green),
            Print(format!("\n\n\nSTEP: creating an SSM document for installing subnet in the region '{region}'\n\n")),
            ResetColor
        )?;
        let ssm_doc_tmpl = avalanche_ops::aws::artifacts::ssm_install_subnet_chain_yaml().unwrap();
        let ssm_doc_stack_name = regional_resource
            .cloudformation_ssm_install_subnet_chain
            .clone()
            .unwrap();
        let ssm_install_subnet_chain_doc_name =
            avalanche_ops::aws::spec::StackName::SsmInstallSubnetChain(spec.id.clone()).encode();
        region_to_ssm_doc_name.insert(
            region.to_string(),
            ssm_install_subnet_chain_doc_name.clone(),
        );

        let cfn_params = Vec::from([build_param(
            "DocumentName",
            &ssm_install_subnet_chain_doc_name,
        )]);
        regional_cloudformation_manager
            .create_stack(
                ssm_doc_stack_name.as_str(),
                Some(vec![Capability::CapabilityNamedIam]),
                OnFailure::Delete,
                &ssm_doc_tmpl,
                Some(Vec::from([
                    Tag::builder().key("KIND").value("avalanche-ops").build(),
                    Tag::builder()
                        .key("UserId")
                        .value(spec.resource.identity.user_id.clone())
                        .build(),
                ])),
                Some(cfn_params),
            )
            .await
            .unwrap();
    }
    log::info!("waiting for SSM creation...");
    sleep(Duration::from_secs(10)).await;
    for (region, regional_resource) in spec.resource.regional_resources.clone().iter() {
        let regional_shared_config = aws_manager::load_config(
            Some(region.clone()),
            Some(spec.profile_name.clone()),
            Some(Duration::from_secs(30)),
        )
        .await;
        let regional_cloudformation_manager = cloudformation::Manager::new(&regional_shared_config);

        execute!(
            stdout(),
            SetForegroundColor(Color::Green),
            Print(format!("\n\n\nSTEP: polling an SSM document for installing subnet in the region '{region}'\n\n")),
            ResetColor
        )?;
        let ssm_doc_stack_name = regional_resource
            .cloudformation_ssm_install_subnet_chain
            .clone()
            .unwrap();
        regional_cloudformation_manager
            .poll_stack(
                ssm_doc_stack_name.as_str(),
                StackStatus::CreateComplete,
                Duration::from_secs(500),
                Duration::from_secs(30),
            )
            .await
            .unwrap();
        log::info!("created ssm document for installing subnet in the region '{region}'");
    }

    // adding validators is only supported for custom network
    // because fuji + mainnet requires state sync with exiting chain state
    if spec.avalanchego_config.is_custom_network() {
        let ki = spec.prefunded_keys.clone().unwrap()[0].clone();
        let priv_key =
            key::secp256k1::private_key::Key::from_cb58(ki.private_key_cb58.clone().unwrap())
                .unwrap();

        let wallet_to_spend = wallet::Builder::new(&priv_key)
            .base_http_urls(all_nodes_http_rpcs.clone())
            .build()
            .await
            .unwrap();
        let balance = wallet_to_spend.p().balance().await.unwrap();
        log::info!(
            "adding primary network validators with the wallet {} of balance {} nAVAX ({} AVAX)",
            ki.eth_address,
            balance,
            units::cast_xp_navax_to_avax(primitive_types::U256::from(balance))
        );

        // add nodes as validators for the primary network
        execute!(
            stdout(),
            SetForegroundColor(Color::Green),
            Print("\n\n\nSTEP: adding all nodes as primary network validators...\n\n"),
            ResetColor
        )?;
        log::info!("adding all nodes as primary network permissionless validator");
        let mut handles = Vec::new();
        for (i, node) in created_nodes.iter().enumerate() {
            // randomly wait to prevent UTXO double spends from the same wallet
            let initial_wait_sec = if i == 0 {
                0
            } else if created_nodes.len() > 50 {
                2 + i as u64
            } else {
                1 + i as u64
            };
            let random_wait = Duration::from_secs(initial_wait_sec)
                .checked_add(Duration::from_millis(500 + random_manager::u64() % 100))
                .unwrap();

            handles.push(tokio::spawn(add_primary_network_permissionless_validator(
                Arc::new(random_wait),
                Arc::new(wallet_to_spend.clone()),
                Arc::new(ids::node::Id::from_str(&node.node_id).unwrap()),
                Arc::new(node.proof_of_possession.to_owned()),
                Arc::new(2 * units::KILO_AVAX),
                Arc::new(spec.primary_network_validate_period_in_days),
            )));
        }
        log::info!("STEP: blocking on add_permissionless_validator handles via JoinHandle");
        for handle in handles {
            match handle.await {
                Ok(_) => {}
                Err(e) => {
                    log::warn!("failed add_permissionless_validator with {} -- please try again with 'add-primary-network-validators' command",e)
                }
            }
        }
    }

    //
    //
    //
    //
    //
    println!(
        "\n# EXAMPLE: ONLY add nodes as primary network validators WITHOUT subnet installation"
    );
    execute!(
        stdout(),
        SetForegroundColor(Color::Green),
        Print(format!(
            "{exec_path} add-primary-network-validators \\
--log-level info \\
--chain-rpc-url {chain_rpc_url} \\
--key {priv_key_hex} \\
--primary-network-validate-period-in-days 16 \\
--staking-amount-in-avax 2000 \\
--spec-file-path {spec_file_path}

# or --target-node-ids '{target_node_ids}'

",
            exec_path = exec_path.display(),
            chain_rpc_url = if spec.avalanchego_config.is_custom_network() {
                format!("{}://{}:{}", scheme_for_dns, rpc_hosts[0], port_for_dns)
            } else {
                "https://api.avax-test.network".to_string()
            },
            priv_key_hex = key::secp256k1::TEST_KEYS[0].to_hex(),
            spec_file_path = opts.spec_file_path,
            target_node_ids = all_node_ids.join(","),
        )),
        ResetColor
    )?;

    //
    //
    //
    //
    //
    println!("\n# EXAMPLE: write subnet config");
    execute!(
        stdout(),
        SetForegroundColor(Color::Green),
        Print(format!(
            "# 250000000 ns == 0.25 s
# 1000000000 ns == 1.00 s
{exec_path} subnet-config \\
--log-level=info \\
--proposer-min-block-delay 1000000000 \\
--file-path /tmp/subnet-config.json
",
            exec_path = exec_path.display(),
        )),
        ResetColor
    )?;

    println!("\n# EXAMPLE: write subnet-evm chain config");
    let priority_regossip_addresses_flag = if let Some(keys) = &spec.prefunded_keys {
        let mut ss = Vec::new();
        for k in keys.iter() {
            ss.push(k.eth_address.clone());
        }
        format!(" --priority-regossip-addresses {}", ss.join(","))
    } else {
        String::new()
    };
    execute!(
        stdout(),
        SetForegroundColor(Color::Green),
        Print(format!(
            "{exec_path} subnet-evm chain-config \\
--log-level=info \\
--tx-pool-account-slots 1000000 \\
--tx-pool-global-slots 10000000000 \\
--tx-pool-account-queue 300000 \\
--tx-pool-global-queue 10000000 \\
--local-txs-enabled \\
--priority-regossip-frequency 30000000000 \\
--priority-regossip-max-txs 1000 \\
--priority-regossip-txs-per-address 100{priority_regossip_addresses_flag} \\
--file-path /tmp/subnet-evm-chain-config.json
",
            exec_path = exec_path.display(),
            priority_regossip_addresses_flag = priority_regossip_addresses_flag,
        )),
        ResetColor
    )?;

    println!("\n# EXAMPLE: write subnet-evm genesis");
    let seed_eth_addresses = if let Some(keys) = &spec.prefunded_keys {
        let mut addresses = Vec::new();
        for k in keys.iter() {
            addresses.push(k.eth_address.clone());
        }
        addresses.join(",")
    } else {
        let mut addresses = Vec::new();
        for i in 0..5 {
            let eth_addr = if i < key::secp256k1::TEST_KEYS.len() {
                key::secp256k1::TEST_KEYS[i]
                    .to_public_key()
                    .to_eth_address()
            } else {
                let k = key::secp256k1::private_key::Key::generate().unwrap();
                k.to_public_key().to_eth_address()
            };
            addresses.push(eth_addr);
        }
        addresses.join(",")
    };
    execute!(
        stdout(),
        SetForegroundColor(Color::Green),
        Print(format!(
            "{exec_path} subnet-evm genesis \\
--log-level=info \\
--seed-eth-addresses {seed_eth_addresses} \\
--gas-limit 300000000 \\
--target-block-rate 1 \\
--min-base-fee 10000000 \\
--target-gas 999999999999999999 \\
--base-fee-change-denominator 4800000 \\
--min-block-gas-cost 0 \\
--max-block-gas-cost 10000000 \\
--block-gas-cost-step 500000 \\
--file-path /tmp/subnet-evm-genesis.json
",
            exec_path = exec_path.display(),
            seed_eth_addresses = seed_eth_addresses,
        )),
        ResetColor
    )?;

    println!("\n# EXAMPLE: install subnet-evm in all nodes (including adding all nodes as primary network validators, works for any VM)");
    let region_to_ssm_doc_name = serde_json::to_string(&region_to_ssm_doc_name).unwrap();
    let node_id_to_region_machine_id =
        serde_json::to_string(&node_id_to_region_machine_id).unwrap();
    execute!(
        stdout(),
        SetForegroundColor(Color::Green),
        Print(format!(
            "{exec_path} install-subnet-chain \\
--log-level info \\
--profile-name <REPLACE_ME> \\
--s3-region {s3_region} \\
--s3-bucket {s3_bucket} \\
--s3-key-prefix {id}/install-subnet-chain \\
--chain-rpc-url {chain_rpc_url} \\
--key {priv_key_hex} \\
--primary-network-validate-period-in-days 16 \\
--subnet-validate-period-in-days 14 \\
--subnet-config-local-path /tmp/subnet-config.json \\
--subnet-config-remote-dir {subnet_config_remote_dir} \\
--vm-binary-local-path <REPLACE_ME> \\
--vm-binary-remote-dir {vm_plugin_remote_dir} \\
--chain-name subnetevm \\
--chain-genesis-path /tmp/subnet-evm-genesis.json \\
--chain-config-local-path /tmp/subnet-evm-chain-config.json \\
--chain-config-remote-dir {chain_config_remote_dir} \\
--avalanchego-config-remote-path {avalanchego_config_remote_path} \\
--staking-amount-in-avax 2000 \\
--ssm-docs '{region_to_ssm_doc_name}' \\
--target-nodes '{node_id_to_region_machine_id}'

# or use to add all nodes as subnet validators
# --spec-file-path {spec_file_path}
",
            exec_path = exec_path.display(),
            s3_region = spec.resource.regions[0],
            s3_bucket = spec.resource.s3_bucket,
            chain_rpc_url = if spec.avalanchego_config.is_custom_network() {
                format!("{}://{}:{}", scheme_for_dns, rpc_hosts[0], port_for_dns)
            } else {
                "https://api.avax-test.network".to_string()
            },
            priv_key_hex = key::secp256k1::TEST_KEYS[0].to_hex(),
            id = spec.id,
            subnet_config_remote_dir = spec.avalanchego_config.subnet_config_dir,
            vm_plugin_remote_dir = spec.avalanchego_config.plugin_dir,
            chain_config_remote_dir = spec.avalanchego_config.chain_config_dir,
            avalanchego_config_remote_path = spec.avalanchego_config.config_file.clone().unwrap(),
            region_to_ssm_doc_name = region_to_ssm_doc_name,
            node_id_to_region_machine_id = node_id_to_region_machine_id,
            spec_file_path = opts.spec_file_path,
        )),
        ResetColor
    )?;

    println!("\n# EXAMPLE: start distributed load generator");
    execute!(
        stdout(),
        SetForegroundColor(Color::DarkGreen),
        Print(format!(
            "{exec_parent_dir}/blizzardup-aws \\
default-spec --log-level=info --funded-keys={funded_keys} --region={region} --upload-artifacts-blizzard-bin={exec_parent_dir}/blizzard-aws --instance-mode=spot \\
--nodes=10 \\
--blizzard-log-level=info --blizzard-chain-rpc-urls={chain_rpc_urls} --blizzard-keys-to-generate=100 --blizzard-workers=10 --blizzard-load-kinds=x-transfers,evm-transfers

",
            exec_parent_dir = exec_parent_dir,
            funded_keys = if let Some(keys) = &spec.prefunded_keys {
                keys.len()
            } else {
                1
            },
            region = spec.resource.regions[0],
            chain_rpc_urls = all_nodes_c_chain_rpc_urls.clone().join(","),
        )),
        ResetColor
    )?;

    println!("\n# EXAMPLE: query all endpoints");
    execute!(
        stdout(),
        SetForegroundColor(Color::DarkGreen),
        Print(format!(
            "{exec_path} endpoints \\
--log-level=info \\
--chain-rpc-urls={chain_rpc_urls}

",
            exec_path = exec_path.display(),
            chain_rpc_urls = all_nodes_http_rpcs.clone().join(","),
        )),
        ResetColor
    )?;

    execute!(
        stdout(),
        SetForegroundColor(Color::Green),
        Print("\n\n\nSTEP: nodes are ready -- check the following endpoints!\n\n"),
        ResetColor
    )?;
    // TODO: check "/ext/info"
    // TODO: check "/ext/bc/C/rpc"
    // TODO: subnet-evm endpoint with "/ext/bc/[BLOCKCHAIN TX ID]/rpc"
    // ref. https://github.com/ava-labs/subnet-evm/blob/505f03904736ee9f8de7b862c06d0ae18062cc80/runner/main.go#L671
    //
    // NOTE: metamask endpoints will be "http://[NLB_DNS]:9650/ext/bc/[CHAIN ID]/rpc"
    // NOTE: metamask endpoints will be "http://[NLB_DNS]:9650/ext/bc/C/rpc"
    // NOTE: metamask chain ID is "43112" as in coreth "DEFAULT_GENESIS"
    for host in rpc_hosts.iter() {
        let http_rpc = format!("{}://{}:{}", scheme_for_dns, host, port_for_dns).to_string();

        let mut endpoints = avalanche_ops::aws::spec::Endpoints::default();
        endpoints.http_rpc = Some(http_rpc.clone());
        endpoints.http_rpc_x = Some(format!("{http_rpc}/ext/bc/X"));
        endpoints.http_rpc_p = Some(format!("{http_rpc}/ext/bc/P"));
        endpoints.http_rpc_c = Some(format!("{http_rpc}/ext/bc/C/rpc"));
        endpoints.metrics = Some(format!("{http_rpc}/ext/metrics"));
        endpoints.health = Some(format!("{http_rpc}/ext/health"));
        endpoints.liveness = Some(format!("{http_rpc}/ext/health/liveness"));
        endpoints.metamask_rpc_c = Some(format!("{http_rpc}/ext/bc/C/rpc"));
        endpoints.websocket_rpc_c = Some(format!("ws://{host}:{port_for_dns}/ext/bc/C/ws"));
        println!("{}", endpoints.encode_yaml().unwrap());
    }

    if spec.create_dev_machine {
        //
        //
        //
        //
        //
        for region in &spec.resource.regions {
            println!();
            log::info!("creating a dev machine in {region}");
            let mut regional_resource = spec
                .resource
                .regional_resources
                .get(region)
                .unwrap()
                .clone();

            let stack_name = if let Some(v) = &regional_resource.cloudformation_asg_dev_machine {
                v.clone()
            } else {
                let s = avalanche_ops::aws::spec::StackName::DevMachine(spec.id.clone()).encode();
                regional_resource.cloudformation_asg_dev_machine = Some(s.clone());
                s
            };

            spec.resource
                .regional_resources
                .insert(region.clone(), regional_resource.clone());
            spec.sync(opts.spec_file_path)?;
            default_s3_manager
<<<<<<< HEAD
                .put_object(
                    opts.spec_file_path,
=======
                .put_object_with_retries(
                    spec_file_path,
>>>>>>> e8258ea0
                    &spec.resource.s3_bucket,
                    &avalanche_ops::aws::spec::StorageNamespace::ConfigFile(spec.id.clone())
                        .encode(),
                    Duration::from_secs(10),
                    Duration::from_millis(300),
                )
                .await
                .expect("failed put_object ConfigFile");

            // Put dev machine scripts into s3 if specified
            if let Some(script) = spec.dev_machine_script.clone() {
                let script = validate_path(script)?;
                default_s3_manager
                    .put_object_with_retries(
                        script.to_str().unwrap(),
                        &spec.resource.s3_bucket,
                        &avalanche_ops::aws::spec::StorageNamespace::ConfigFile(spec.id.clone())
                            .encode(),
                        Duration::from_secs(10),
                        Duration::from_millis(300),
                    )
                    .await
                    .expect("failed put_object dev machine script");
            }

            let mut regional_common_dev_machine_asg_params =
                region_to_common_dev_machine_asg_params
                    .get(region)
                    .unwrap()
                    .clone();
            let dev_machine = spec.dev_machine.clone().unwrap();
            regional_common_dev_machine_asg_params
                .insert("IpMode".to_string(), dev_machine.ip_mode.clone());

            if let Some(email) = &dev_machine.ssh_key_email {
                regional_common_dev_machine_asg_params
                    .insert("SshKeyEmail".to_string(), email.clone());
            };
            // SSH keys for dev machine
            regional_common_dev_machine_asg_params
                .insert("SshEnabled".to_string(), spec.enable_ssh.to_string());

            if !dev_machine.instance_types.is_empty() {
                let instance_types = dev_machine.instance_types.clone();
                regional_common_dev_machine_asg_params
                    .insert("InstanceTypes".to_string(), instance_types.join(","));
                regional_common_dev_machine_asg_params.insert(
                    "InstanceTypesCount".to_string(),
                    format!("{}", instance_types.len()),
                );
            }

            let is_spot_instance = dev_machine.instance_mode == *"spot";
            let on_demand_pct = if is_spot_instance { 0 } else { 100 };
            regional_common_dev_machine_asg_params.insert(
                "InstanceMode".to_string(),
                if is_spot_instance {
                    "spot".to_string()
                } else {
                    "on-demand".to_string()
                },
            );
            regional_common_dev_machine_asg_params.insert(
                "OnDemandPercentageAboveBaseCapacity".to_string(),
                format!("{}", on_demand_pct),
            );
            regional_common_dev_machine_asg_params
                .insert("ArchType".to_string(), dev_machine.arch_type.clone());
            regional_common_dev_machine_asg_params
                .insert("OsType".to_string(), "ubuntu20.04".to_string());
            regional_common_dev_machine_asg_params.insert(
                "ImageIdSsmParameter".to_string(),
                ec2::default_image_id_ssm_parameter(&spec.machine.arch_type, &spec.machine.os_type)
                    .unwrap(),
            );

            let regional_shared_config = aws_manager::load_config(
                Some(region.clone()),
                Some(spec.profile_name.clone()),
                Some(Duration::from_secs(30)),
            )
            .await;
            let regional_cloudformation_manager =
                cloudformation::Manager::new(&regional_shared_config);
            let regional_ec2_manager = ec2::Manager::new(&regional_shared_config);

            execute!(
                stdout(),
                SetForegroundColor(Color::Green),
                Print(format!(
                    "\n\n\nSTEP: creating dev machine ASG in '{}'\n\n",
                    region.clone()
                )),
                ResetColor
            )?;
            let asg_tmpl = dev_machine_artifacts::asg_ubuntu_yaml().unwrap();

            let mut cfn_params = Vec::new();
            for (k, v) in regional_common_dev_machine_asg_params.iter() {
                log::info!("dev-machine CFN parameter: '{k}'='{v}'");
                cfn_params.push(build_param(k, v));
            }

            // Add the security group ids to the dev machine ASG
            cfn_params.push(build_param(
                "DevMachineSecurityGroupId",
                regional_resource
                    .cloudformation_dev_machine_security_group_id
                    .clone()
                    .unwrap()
                    .as_str(),
            ));

            regional_cloudformation_manager
                .create_stack(
                    &stack_name,
                    None,
                    OnFailure::Delete,
                    &asg_tmpl,
                    Some(Vec::from([
                        Tag::builder().key("KIND").value("avalanche-ops").build(),
                        Tag::builder()
                            .key("UserId")
                            .value(spec.resource.identity.user_id.clone())
                            .build(),
                    ])),
                    Some(cfn_params),
                )
                .await
                .unwrap();

            let stack = regional_cloudformation_manager
                .poll_stack(
                    &stack_name,
                    StackStatus::CreateComplete,
                    Duration::from_secs(500),
                    Duration::from_secs(30),
                )
                .await
                .unwrap();
            log::info!("created a dev machine in the region '{}'", region.clone());

            for o in stack.outputs.unwrap() {
                let k = o.output_key.unwrap();
                let v = o.output_value.unwrap();
                log::info!("stack output key=[{}], value=[{}]", k, v,);
                if k.eq("AsgLogicalId") {
                    regional_resource.cloudformation_asg_dev_machine_logical_id = Some(v);
                    continue;
                }
            }
            if regional_resource
                .cloudformation_asg_dev_machine_logical_id
                .is_none()
            {
                return Err(Error::new(
                    ErrorKind::Other,
                    "dev-machine regional_resource.cloudformation_asg_dev_machine_logical_id not found",
                ));
            }

            let asg_name = regional_resource
                .cloudformation_asg_dev_machine_logical_id
                .clone()
                .unwrap();

            let mut droplets: Vec<ec2::Droplet> = Vec::new();
            for _ in 0..10 {
                // TODO: better retries
                log::info!("fetching all droplets for dev-machine SSH access (target node 1)",);
                droplets = regional_ec2_manager.list_asg(&asg_name).await.unwrap();
                if (droplets.len() as u32) >= 1 {
                    break;
                }
                log::info!(
                    "retrying fetching all droplets (only got {})",
                    droplets.len()
                );
                sleep(Duration::from_secs(30)).await;
            }

            let mut eips = Vec::new();
            if spec.machine.ip_mode == *"elastic" {
                log::info!("using elastic IPs... wait more");
                loop {
                    eips = regional_ec2_manager
                        .describe_eips_by_tags(HashMap::from([(
                            String::from("Id"),
                            format!("{}-dev-machine", spec.id),
                        )]))
                        .await
                        .unwrap();

                    log::info!("got {} EIP addresses", eips.len());

                    let mut ready = true;
                    for eip_addr in eips.iter() {
                        ready = ready && eip_addr.instance_id.is_some();
                    }
                    if ready && eips.len() == 1 {
                        break;
                    }

                    sleep(Duration::from_secs(30)).await;
                }
            }

            let mut instance_id_to_public_ip = HashMap::new();
            for eip_addr in eips.iter() {
                let allocation_id = eip_addr.allocation_id.to_owned().unwrap();
                let instance_id = eip_addr.instance_id.to_owned().unwrap();
                let public_ip = eip_addr.public_ip.to_owned().unwrap();
                log::info!("EIP found {allocation_id} for {instance_id} and {public_ip}");
                instance_id_to_public_ip.insert(instance_id, public_ip);
            }

            let user_name = {
                if dev_machine.os_type == "al2" {
                    "ec2-user"
                } else {
                    "ubuntu"
                }
            };

            let mut ssh_commands = Vec::new();
            for d in droplets {
                // ssh -o "StrictHostKeyChecking no" -i [ec2_key_path] [user name]@[public IPv4/DNS name]
                // aws ssm start-session --region [region] --target [instance ID]
                // TODO: support other user name?
                let public_ip =
                    if let Some(public_ip) = instance_id_to_public_ip.get(&d.instance_id) {
                        public_ip.clone()
                    } else {
                        d.public_ipv4.clone()
                    };
                instance_id_to_public_ip.insert(d.instance_id.clone(), public_ip.clone());

                let ssh_command = ssh_scp_manager::ssh::aws::Command {
                    ssh_key_path: regional_resource.ec2_key_path.clone(),
                    user_name: user_name.to_string(),

                    region: region.clone(),
                    availability_zone: d.availability_zone,

                    instance_id: d.instance_id,
                    instance_state: d.instance_state_name,

                    ip_mode: spec.machine.ip_mode.clone(),
                    public_ip,

                    profile: if spec.profile_name.is_empty() {
                        None
                    } else {
                        Some(spec.profile_name.clone())
                    },
                };
                if spec.enable_ssh {
                    println!("\n{}\n", ssh_command.to_string());
                } else {
                    println!("\n{}\n", ssh_command.ssm_start_session_command());
                }
                ssh_commands.push(ssh_command);
            }
            println!();

            ssh_scp_manager::ssh::aws::Commands(ssh_commands.clone())
                .sync(&regional_resource.ssh_commands_path_dev_machine)
                .unwrap();

            spec.resource
                .regional_resources
                .insert(region.to_string(), regional_resource);
            spec.sync(opts.spec_file_path)?;
            default_s3_manager
<<<<<<< HEAD
                .put_object(
                    opts.spec_file_path,
=======
                .put_object_with_retries(
                    spec_file_path,
>>>>>>> e8258ea0
                    &spec.resource.s3_bucket,
                    &avalanche_ops::aws::spec::StorageNamespace::ConfigFile(spec.id.clone())
                        .encode(),
                    Duration::from_secs(10),
                    Duration::from_millis(300),
                )
                .await
                .expect("failed put_object ConfigFile");

            sleep(Duration::from_secs(10)).await;
            for ssh_command in ssh_commands.iter() {
                match ssh_command.run("tail -10 /var/log/cloud-init-output.log") {
                    Ok(output) => {
                        println!(
                            "{} (dev machine) init script std output:\n{}\n",
                            ssh_command.instance_id, output.stdout
                        );
                        println!(
                            "{} (dev machine) init script std err:\n{}\n",
                            ssh_command.instance_id, output.stderr
                        );
                    }
                    Err(e) => log::warn!("failed to run ssh command {}", e),
                }
            }
        }
    }

    sleep(Duration::from_secs(1)).await;
    log::info!("uploading avalancheup spec file...");
    default_s3_manager
<<<<<<< HEAD
        .put_object(
            opts.spec_file_path,
=======
        .put_object_with_retries(
            spec_file_path,
>>>>>>> e8258ea0
            &spec.resource.s3_bucket,
            &avalanche_ops::aws::spec::StorageNamespace::ConfigFile(spec.id.clone()).encode(),
            Duration::from_secs(10),
            Duration::from_millis(300),
        )
        .await
        .unwrap();

    //
    //
    //
    //
    //
    println!();
    log::info!(
        "apply all success with node Ids {:?} and instance Ids {:?}",
        all_node_ids,
        all_instance_ids
    );

    println!();
    println!("# delete resources");
    execute!(
        stdout(),
        SetForegroundColor(Color::Green),
        Print(format!(
            "{} delete \\
--delete-cloudwatch-log-group \\
--delete-s3-objects \\
--delete-ebs-volumes \\
--delete-elastic-ips \\
--spec-file-path {}

",
            exec_path.display(),
            opts.spec_file_path
        )),
        ResetColor
    )?;

    Ok(())
}

fn build_param(k: &str, v: &str) -> Parameter {
    Parameter::builder()
        .parameter_key(k)
        .parameter_value(v)
        .build()
}

/// randomly wait to prevent UTXO double spends from the same wallet
async fn add_primary_network_permissionless_validator(
    random_wait_dur: Arc<Duration>,
    wallet_to_spend: Arc<wallet::Wallet<key::secp256k1::private_key::Key>>,
    node_id: Arc<ids::node::Id>,
    pop: Arc<key::bls::ProofOfPossession>,
    stake_amount_in_navax: Arc<u64>,
    primary_network_validate_period_in_days: Arc<u64>,
) {
    let random_wait_dur = random_wait_dur.as_ref();
    log::info!(
        "adding '{node_id}' as a primary network permissionless validator after waiting random {:?}",
        *random_wait_dur
    );
    sleep(*random_wait_dur).await;

    let node_id = node_id.as_ref();
    let pop = pop.as_ref();
    let stake_amount_in_navax = stake_amount_in_navax.as_ref();
    let primary_network_validate_period_in_days = primary_network_validate_period_in_days.as_ref();

    match wallet_to_spend
        .p()
        .add_permissionless_validator()
        .node_id(*node_id)
        .proof_of_possession(pop.clone())
        .stake_amount(*stake_amount_in_navax)
        .validate_period_in_days(*primary_network_validate_period_in_days, 60)
        .check_acceptance(true)
        .poll_timeout(Duration::from_secs(150))
        .issue()
        .await
    {
        Ok((tx_id, added)) => {
            log::info!("primary network validator tx id {}, added {}", tx_id, added);
        }
        Err(e) => {
            log::warn!("failed add_permissionless_validator {}", e);
        }
    }
}

fn get_all_nodes_yaml_path(spec_file_path: &str) -> String {
    let path = Path::new(spec_file_path);
    let parent_dir = path.parent().unwrap();
    let name = path.file_stem().unwrap();
    let new_name = format!("{}-all-nodes.yaml", name.to_str().unwrap(),);
    String::from(
        parent_dir
            .join(Path::new(new_name.as_str()))
            .as_path()
            .to_str()
            .unwrap(),
    )
}

async fn read_script(ssh_commands: Vec<ssh_scp_manager::ssh::aws::Command>) {
    for ssh_command in ssh_commands.iter() {
        match ssh_command.run("tail -10 /var/log/cloud-init-output.log") {
            Ok(output) => {
                println!(
                    "{} (anchor node) init script std output:\n{}\n",
                    ssh_command.instance_id, output.stdout
                );
                println!(
                    "{} (anchor node) init script std err:\n{}\n",
                    ssh_command.instance_id, output.stderr
                );
            }
            Err(e) => log::warn!("failed to run ssh command {}", e),
        }
    }
}<|MERGE_RESOLUTION|>--- conflicted
+++ resolved
@@ -610,13 +610,8 @@
 
         spec.sync(opts.spec_file_path)?;
         default_s3_manager
-<<<<<<< HEAD
-            .put_object(
+            .put_object_with_retries(
                 opts.spec_file_path,
-=======
-            .put_object_with_retries(
-                spec_file_path,
->>>>>>> e8258ea0
                 &spec.resource.s3_bucket,
                 &avalanche_ops::aws::spec::StorageNamespace::ConfigFile(spec.id.clone()).encode(),
                 Duration::from_secs(10),
@@ -664,13 +659,8 @@
                 });
             spec.sync(opts.spec_file_path)?;
             default_s3_manager
-<<<<<<< HEAD
-                .put_object(
+                .put_object_with_retries(
                     opts.spec_file_path,
-=======
-                .put_object_with_retries(
-                    spec_file_path,
->>>>>>> e8258ea0
                     &spec.resource.s3_bucket,
                     &avalanche_ops::aws::spec::StorageNamespace::ConfigFile(spec.id.clone())
                         .encode(),
@@ -739,13 +729,8 @@
                 .unwrap();
 
             default_s3_manager
-<<<<<<< HEAD
-                .put_object(
+                .put_object_with_retries(
                     opts.spec_file_path,
-=======
-                .put_object_with_retries(
-                    spec_file_path,
->>>>>>> e8258ea0
                     &spec.resource.s3_bucket,
                     &avalanche_ops::aws::spec::StorageNamespace::ConfigFile(spec.id.clone())
                         .encode(),
@@ -885,13 +870,8 @@
                 .insert(region.clone(), regional_resource);
             spec.sync(opts.spec_file_path)?;
             default_s3_manager
-<<<<<<< HEAD
-                .put_object(
+                .put_object_with_retries(
                     opts.spec_file_path,
-=======
-                .put_object_with_retries(
-                    spec_file_path,
->>>>>>> e8258ea0
                     &spec.resource.s3_bucket,
                     &avalanche_ops::aws::spec::StorageNamespace::ConfigFile(spec.id.clone())
                         .encode(),
@@ -1054,13 +1034,8 @@
                 .insert(region.clone(), regional_resource);
             spec.sync(opts.spec_file_path)?;
             default_s3_manager
-<<<<<<< HEAD
-                .put_object(
+                .put_object_with_retries(
                     opts.spec_file_path,
-=======
-                .put_object_with_retries(
-                    spec_file_path,
->>>>>>> e8258ea0
                     &spec.resource.s3_bucket,
                     &avalanche_ops::aws::spec::StorageNamespace::ConfigFile(spec.id.clone())
                         .encode(),
@@ -1502,13 +1477,8 @@
                 Some(anchor_asg_logical_ids.clone());
             spec.sync(opts.spec_file_path)?;
             default_s3_manager
-<<<<<<< HEAD
-                .put_object(
+                .put_object_with_retries(
                     opts.spec_file_path,
-=======
-                .put_object_with_retries(
-                    spec_file_path,
->>>>>>> e8258ea0
                     &spec.resource.s3_bucket,
                     &avalanche_ops::aws::spec::StorageNamespace::ConfigFile(spec.id.clone())
                         .encode(),
@@ -1558,13 +1528,8 @@
             .insert(region.clone(), regional_resource);
         spec.sync(opts.spec_file_path)?;
         default_s3_manager
-<<<<<<< HEAD
-            .put_object(
+            .put_object_with_retries(
                 opts.spec_file_path,
-=======
-            .put_object_with_retries(
-                spec_file_path,
->>>>>>> e8258ea0
                 &spec.resource.s3_bucket,
                 &avalanche_ops::aws::spec::StorageNamespace::ConfigFile(spec.id.clone()).encode(),
                 Duration::from_secs(10),
@@ -1766,13 +1731,8 @@
             spec.resource.created_nodes = Some(created_nodes.clone());
             spec.sync(opts.spec_file_path)?;
             default_s3_manager
-<<<<<<< HEAD
-                .put_object(
+                .put_object_with_retries(
                     opts.spec_file_path,
-=======
-                .put_object_with_retries(
-                    spec_file_path,
->>>>>>> e8258ea0
                     &spec.resource.s3_bucket,
                     &avalanche_ops::aws::spec::StorageNamespace::ConfigFile(spec.id.clone())
                         .encode(),
@@ -2015,13 +1975,8 @@
             Some(non_anchor_asg_logical_ids.clone());
         spec.sync(opts.spec_file_path)?;
         default_s3_manager
-<<<<<<< HEAD
-            .put_object(
+            .put_object_with_retries(
                 opts.spec_file_path,
-=======
-            .put_object_with_retries(
-                spec_file_path,
->>>>>>> e8258ea0
                 &spec.resource.s3_bucket,
                 &avalanche_ops::aws::spec::StorageNamespace::ConfigFile(spec.id.clone()).encode(),
                 Duration::from_secs(10),
@@ -2069,13 +2024,8 @@
             .insert(region.clone(), regional_resource);
         spec.sync(opts.spec_file_path)?;
         default_s3_manager
-<<<<<<< HEAD
-            .put_object(
+            .put_object_with_retries(
                 opts.spec_file_path,
-=======
-            .put_object_with_retries(
-                spec_file_path,
->>>>>>> e8258ea0
                 &spec.resource.s3_bucket,
                 &avalanche_ops::aws::spec::StorageNamespace::ConfigFile(spec.id.clone()).encode(),
                 Duration::from_secs(10),
@@ -2295,13 +2245,8 @@
             spec.resource.created_nodes = Some(created_nodes.clone());
             spec.sync(opts.spec_file_path)?;
             default_s3_manager
-<<<<<<< HEAD
-                .put_object(
+                .put_object_with_retries(
                     opts.spec_file_path,
-=======
-                .put_object_with_retries(
-                    spec_file_path,
->>>>>>> e8258ea0
                     &spec.resource.s3_bucket,
                     &avalanche_ops::aws::spec::StorageNamespace::ConfigFile(spec.id.clone())
                         .encode(),
@@ -2337,13 +2282,8 @@
     spec.resource.created_nodes = Some(created_nodes.clone());
     spec.sync(opts.spec_file_path)?;
     default_s3_manager
-<<<<<<< HEAD
-        .put_object(
+        .put_object_with_retries(
             opts.spec_file_path,
-=======
-        .put_object_with_retries(
-            spec_file_path,
->>>>>>> e8258ea0
             &spec.resource.s3_bucket,
             &avalanche_ops::aws::spec::StorageNamespace::ConfigFile(spec.id.clone()).encode(),
             Duration::from_secs(10),
@@ -2791,7 +2731,7 @@
                 "https://api.avax-test.network".to_string()
             },
             priv_key_hex = key::secp256k1::TEST_KEYS[0].to_hex(),
-            spec_file_path = opts.spec_file_path,
+            spec_file_path = opts.opts.spec_file_path,
             target_node_ids = all_node_ids.join(","),
         )),
         ResetColor
@@ -3049,13 +2989,8 @@
                 .insert(region.clone(), regional_resource.clone());
             spec.sync(opts.spec_file_path)?;
             default_s3_manager
-<<<<<<< HEAD
-                .put_object(
-                    opts.spec_file_path,
-=======
                 .put_object_with_retries(
                     spec_file_path,
->>>>>>> e8258ea0
                     &spec.resource.s3_bucket,
                     &avalanche_ops::aws::spec::StorageNamespace::ConfigFile(spec.id.clone())
                         .encode(),
@@ -3330,13 +3265,8 @@
                 .insert(region.to_string(), regional_resource);
             spec.sync(opts.spec_file_path)?;
             default_s3_manager
-<<<<<<< HEAD
-                .put_object(
-                    opts.spec_file_path,
-=======
                 .put_object_with_retries(
                     spec_file_path,
->>>>>>> e8258ea0
                     &spec.resource.s3_bucket,
                     &avalanche_ops::aws::spec::StorageNamespace::ConfigFile(spec.id.clone())
                         .encode(),
@@ -3368,13 +3298,8 @@
     sleep(Duration::from_secs(1)).await;
     log::info!("uploading avalancheup spec file...");
     default_s3_manager
-<<<<<<< HEAD
-        .put_object(
-            opts.spec_file_path,
-=======
         .put_object_with_retries(
             spec_file_path,
->>>>>>> e8258ea0
             &spec.resource.s3_bucket,
             &avalanche_ops::aws::spec::StorageNamespace::ConfigFile(spec.id.clone()).encode(),
             Duration::from_secs(10),
