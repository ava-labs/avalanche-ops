use std::{
    io::{self, Error, ErrorKind},
    path::Path,
};

use crate::flags;
use aws_manager::{
    self,
    kms::{self, envelope},
    s3,
};
use tokio::time::Duration;

pub async fn execute(opts: flags::Options) -> io::Result<()> {
    println!("starting {} with {:?}", crate::APP_NAME, opts);

    // ref. <https://github.com/env-logger-rs/env_logger/issues/47>
    env_logger::init_from_env(
        env_logger::Env::default().filter_or(env_logger::DEFAULT_FILTER_ENV, opts.log_level),
    );

<<<<<<< HEAD
    let s3_shared_config =
        aws_manager::load_config(Some(opts.s3_region.clone()), Some(Duration::from_secs(30)), None).await;
    let s3_manager = s3::Manager::new(&s3_shared_config);

    let kms_shared_config =
        aws_manager::load_config(Some(opts.kms_region.clone()), Some(Duration::from_secs(30)), None)
            .await;
=======
    let s3_shared_config = aws_manager::load_config(
        Some(opts.s3_region.clone()),
        Some(opts.profile_name.clone()),
        Some(Duration::from_secs(30)),
    )
    .await;
    let s3_manager = s3::Manager::new(&s3_shared_config);

    let kms_shared_config = aws_manager::load_config(
        Some(opts.kms_region.clone()),
        Some(opts.profile_name.clone()),
        Some(Duration::from_secs(30)),
    )
    .await;
>>>>>>> 1631a68a
    let kms_manager = kms::Manager::new(&kms_shared_config);

    let envelope_manager = envelope::Manager::new(
        &kms_manager,
        opts.kms_key_id.clone(),
        // must've be equal for envelope encryption
        // e.g., "cfn-templates" tag "AAD_TAG"
        opts.aad_tag.clone(),
    );

    let key_exists = Path::new(&opts.key_path).exists();
    log::info!("staking TLS key {} exists? {}", opts.key_path, key_exists);

    log::info!("downloading key file {}", opts.key_path);
    envelope_manager
        .get_object_unseal_decompress(
            &s3_manager,
            &opts.s3_bucket,
            &opts.s3_key,
            &opts.key_path,
            false,
        )
        .await
        .map_err(|e| {
            Error::new(
                ErrorKind::Other,
                format!("failed get_object_unseal_decompress key_path: {}", e),
            )
        })?;

    Ok(())
}<|MERGE_RESOLUTION|>--- conflicted
+++ resolved
@@ -19,18 +19,9 @@
         env_logger::Env::default().filter_or(env_logger::DEFAULT_FILTER_ENV, opts.log_level),
     );
 
-<<<<<<< HEAD
-    let s3_shared_config =
-        aws_manager::load_config(Some(opts.s3_region.clone()), Some(Duration::from_secs(30)), None).await;
-    let s3_manager = s3::Manager::new(&s3_shared_config);
-
-    let kms_shared_config =
-        aws_manager::load_config(Some(opts.kms_region.clone()), Some(Duration::from_secs(30)), None)
-            .await;
-=======
     let s3_shared_config = aws_manager::load_config(
         Some(opts.s3_region.clone()),
-        Some(opts.profile_name.clone()),
+        None,
         Some(Duration::from_secs(30)),
     )
     .await;
@@ -38,11 +29,10 @@
 
     let kms_shared_config = aws_manager::load_config(
         Some(opts.kms_region.clone()),
-        Some(opts.profile_name.clone()),
+        None,
         Some(Duration::from_secs(30)),
     )
     .await;
->>>>>>> 1631a68a
     let kms_manager = kms::Manager::new(&kms_shared_config);
 
     let envelope_manager = envelope::Manager::new(
