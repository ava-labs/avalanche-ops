--- conflicted
+++ resolved
@@ -5,11 +5,7 @@
 rust-version = "1.70"
 
 [dependencies]
-<<<<<<< HEAD
 aws-manager = { version = "0.28.26", features = ["kms", "s3"] } # https://github.com/gyuho/aws-manager/tags
-=======
-aws-manager = { version = "0.28.15", features = ["kms", "s3"] } # https://github.com/gyuho/aws-manager/tags
->>>>>>> 1631a68a
 clap = { version = "4.3.0", features = ["cargo", "derive"] } # https://github.com/clap-rs/clap/releases
 env_logger = "0.10.0"
 log = "0.4.18"
